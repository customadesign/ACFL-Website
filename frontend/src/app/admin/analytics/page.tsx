--- conflicted
+++ resolved
@@ -135,12 +135,9 @@
     // Handle negative zero edge case
     const normalizedNum = num === 0 ? 0 : num;
 
-<<<<<<< HEAD
-=======
     // For 0, show as "0%" without + sign
     if (normalizedNum === 0) return "0.0%";
 
->>>>>>> 0376b927
     return `${normalizedNum > 0 ? '+' : ''}${normalizedNum.toFixed(1)}%`;
   };
 
@@ -154,15 +151,10 @@
     const normalizedGrowth = growth === 0 ? 0 : growth;
 
     if (normalizedGrowth === 0) {
-<<<<<<< HEAD
-      // No change - show neutral indicator
-      return <div className="h-4 w-4 rounded-full bg-gray-400 dark:bg-gray-500" />;
-=======
       // No change - show neutral indicator (horizontal line)
       return <div className="h-4 w-4 flex items-center justify-center">
         <div className="h-0.5 w-3 bg-gray-400 dark:bg-gray-500 rounded-full" />
       </div>;
->>>>>>> 0376b927
     }
 
     return normalizedGrowth > 0 ? (
@@ -338,20 +330,6 @@
                 <div className="p-2 rounded-lg bg-blue-100 dark:bg-blue-900/40">
                   <Users className="h-4 w-4 text-blue-600 dark:text-blue-400" />
                 </div>
-<<<<<<< HEAD
-                <p className="text-xs sm:text-sm font-semibold text-gray-700 dark:text-gray-300 uppercase tracking-wide">Total Users</p>
-              </div>
-              <p className="text-2xl sm:text-3xl font-bold text-gray-900 dark:text-white mb-2">
-                {analyticsData.overview.totalUsers.toLocaleString()}
-              </p>
-              <div className="flex items-center gap-1.5">
-                {getGrowthIcon(analyticsData.overview.userGrowth)}
-                <span className={`text-xs sm:text-sm font-semibold ${getGrowthColor(analyticsData.overview.userGrowth)}`}>
-                  {formatPercentage(analyticsData.overview.userGrowth)}
-                </span>
-                <span className="text-xs text-gray-500 dark:text-gray-400">vs prev period</span>
-              </div>
-=======
                 <p className="text-xs sm:text-sm font-semibold text-gray-700 dark:text-gray-300 uppercase tracking-wide">New Users</p>
               </div>
               <p className="text-2xl sm:text-3xl font-bold text-gray-900 dark:text-white mb-2">
@@ -366,7 +344,6 @@
                   <span className="text-xs text-gray-500 dark:text-gray-400">vs prev period</span>
                 </div>
               )}
->>>>>>> 0376b927
             </div>
           </div>
         </div>
@@ -379,20 +356,6 @@
                 <div className="p-2 rounded-lg bg-purple-100 dark:bg-purple-900/40">
                   <UserCheck className="h-4 w-4 text-purple-600 dark:text-purple-400" />
                 </div>
-<<<<<<< HEAD
-                <p className="text-xs sm:text-sm font-semibold text-gray-700 dark:text-gray-300 uppercase tracking-wide">Coaches</p>
-              </div>
-              <p className="text-2xl sm:text-3xl font-bold text-gray-900 dark:text-white mb-2">
-                {analyticsData.overview.totalCoaches.toLocaleString()}
-              </p>
-              <div className="flex items-center gap-1.5">
-                {getGrowthIcon(analyticsData.overview.coachGrowth)}
-                <span className={`text-xs sm:text-sm font-semibold ${getGrowthColor(analyticsData.overview.coachGrowth)}`}>
-                  {formatPercentage(analyticsData.overview.coachGrowth)}
-                </span>
-                <span className="text-xs text-gray-500 dark:text-gray-400">vs prev period</span>
-              </div>
-=======
                 <p className="text-xs sm:text-sm font-semibold text-gray-700 dark:text-gray-300 uppercase tracking-wide">New Coaches</p>
               </div>
               <p className="text-2xl sm:text-3xl font-bold text-gray-900 dark:text-white mb-2">
@@ -407,7 +370,6 @@
                   <span className="text-xs text-gray-500 dark:text-gray-400">vs prev period</span>
                 </div>
               )}
->>>>>>> 0376b927
             </div>
           </div>
         </div>
@@ -420,20 +382,6 @@
                 <div className="p-2 rounded-lg bg-green-100 dark:bg-green-900/40">
                   <Calendar className="h-4 w-4 text-green-600 dark:text-green-400" />
                 </div>
-<<<<<<< HEAD
-                <p className="text-xs sm:text-sm font-semibold text-gray-700 dark:text-gray-300 uppercase tracking-wide">Sessions</p>
-              </div>
-              <p className="text-2xl sm:text-3xl font-bold text-gray-900 dark:text-white mb-2">
-                {analyticsData.overview.totalSessions.toLocaleString()}
-              </p>
-              <div className="flex items-center gap-1.5">
-                {getGrowthIcon(analyticsData.overview.sessionGrowth)}
-                <span className={`text-xs sm:text-sm font-semibold ${getGrowthColor(analyticsData.overview.sessionGrowth)}`}>
-                  {formatPercentage(analyticsData.overview.sessionGrowth)}
-                </span>
-                <span className="text-xs text-gray-500 dark:text-gray-400">vs prev period</span>
-              </div>
-=======
                 <p className="text-xs sm:text-sm font-semibold text-gray-700 dark:text-gray-300 uppercase tracking-wide">Completed Sessions</p>
               </div>
               <p className="text-2xl sm:text-3xl font-bold text-gray-900 dark:text-white mb-2">
@@ -448,7 +396,6 @@
                   <span className="text-xs text-gray-500 dark:text-gray-400">vs prev period</span>
                 </div>
               )}
->>>>>>> 0376b927
             </div>
           </div>
         </div>
@@ -461,20 +408,6 @@
                 <div className="p-2 rounded-lg bg-emerald-100 dark:bg-emerald-900/40">
                   <DollarSign className="h-4 w-4 text-emerald-600 dark:text-emerald-400" />
                 </div>
-<<<<<<< HEAD
-                <p className="text-xs sm:text-sm font-semibold text-gray-700 dark:text-gray-300 uppercase tracking-wide">Revenue</p>
-              </div>
-              <p className="text-2xl sm:text-3xl font-bold text-gray-900 dark:text-white mb-2">
-                {formatCurrency(analyticsData.overview.totalRevenue)}
-              </p>
-              <div className="flex items-center gap-1.5">
-                {getGrowthIcon(analyticsData.overview.revenueGrowth)}
-                <span className={`text-xs sm:text-sm font-semibold ${getGrowthColor(analyticsData.overview.revenueGrowth)}`}>
-                  {formatPercentage(analyticsData.overview.revenueGrowth)}
-                </span>
-                <span className="text-xs text-gray-500 dark:text-gray-400">vs prev period</span>
-              </div>
-=======
                 <p className="text-xs sm:text-sm font-semibold text-gray-700 dark:text-gray-300 uppercase tracking-wide">Period Revenue</p>
               </div>
               <p className="text-2xl sm:text-3xl font-bold text-gray-900 dark:text-white mb-2">
@@ -489,7 +422,6 @@
                   <span className="text-xs text-gray-500 dark:text-gray-400">vs prev period</span>
                 </div>
               )}
->>>>>>> 0376b927
             </div>
           </div>
         </div>
