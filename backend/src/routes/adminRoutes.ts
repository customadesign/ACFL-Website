import { Router, Request, Response } from 'express';
import { authenticate, authorize } from '../middleware/auth';
import { requirePermission } from '../middleware/adminAuth';
import { supabase } from '../lib/supabase';
import { JWTPayload } from '../types/auth';
import { uploadAttachment, uploadToSupabase } from '../middleware/upload';
import emailService from '../services/emailService';
import { generateSecurePassword } from '../utils/passwordGenerator';
import contentRoutes from './contentRoutes';
import financialRoutes from './financialRoutes';
import staffRoutes from './staffRoutes';
import { getStaffPermissions, updateStaffPermissions } from '../controllers/staffController';
import { auditLogger, AuditRequest } from '../utils/auditLogger';
import { appointmentReminderService } from '../services/appointmentReminderService';

interface AuthRequest extends Request {
  user?: JWTPayload;
}

const router = Router();

// Apply authentication and admin authorization to all routes
router.use((req: AuthRequest, res, next) => {
  console.log('Admin route accessed:', req.path);
  console.log('Request headers auth:', req.headers.authorization ? 'Present' : 'Missing');
  next();
});
router.use(authenticate);
router.use((req: AuthRequest, res, next) => {
  console.log('After authentication - user:', req.user);
  next();
});
router.use(authorize('admin', 'staff'));

// Notification counts endpoint
router.get('/notification-counts', async (req, res) => {
  try {
    const now = new Date();
    const twentyFourHoursAgo = new Date(now.getTime() - 24 * 60 * 60 * 1000);
    
    // Count new users (clients registered in last 24 hours)
    const { count: newClientsCount } = await supabase
      .from('clients')
      .select('*', { count: 'exact', head: true })
      .gte('created_at', twentyFourHoursAgo.toISOString());
    
    // Count new coaches (coaches registered in last 24 hours)
    const { count: newCoachesCount } = await supabase
      .from('coaches')
      .select('*', { count: 'exact', head: true })
      .gte('created_at', twentyFourHoursAgo.toISOString());
    
    // Count new appointments (scheduled in last 24 hours)
    const { count: newAppointmentsCount } = await supabase
      .from('sessions')
      .select('*', { count: 'exact', head: true })
      .gte('created_at', twentyFourHoursAgo.toISOString())
      .in('status', ['scheduled', 'confirmed']);
    
    // Count unread system messages (this would need a system_messages table)
    // For now, we'll return 0 or you can implement your own logic
    const systemMessagesCount = 0;
    
    res.json({
      newUsers: (newClientsCount || 0) + (newCoachesCount || 0),
      newClients: newClientsCount || 0,
      newCoaches: newCoachesCount || 0,
      newAppointments: newAppointmentsCount || 0,
      systemMessages: systemMessagesCount,
      timestamp: new Date().toISOString()
    });
  } catch (error) {
    console.error('Error fetching notification counts:', error);
    res.status(500).json({ 
      error: 'Failed to fetch notification counts',
      newUsers: 0,
      newAppointments: 0,
      systemMessages: 0
    });
  }
});

// Dashboard stats endpoint
router.get('/dashboard', async (req, res) => {
  try {
    // Get total users (clients + coaches)
    const { data: clients, error: clientsError } = await supabase
      .from('clients')
      .select('id, created_at, first_name, last_name, email');
    
    const { data: coaches, error: coachesError } = await supabase
      .from('coaches')
      .select('id, created_at, first_name, last_name, email, status, hourly_rate_usd');

    if (clientsError || coachesError) {
      throw new Error('Failed to fetch user data');
    }

    // Get appointments/sessions data - try both tables
    let appointments = [];
    let appointmentsError = null;
    
    // First try appointments table
    const appointmentsResult = await supabase
      .from('appointments')
      .select('id, status, created_at, scheduled_at, price');
    
    if (!appointmentsResult.error && appointmentsResult.data) {
      appointments = appointmentsResult.data;
      console.log('Found appointments:', appointments.length);
    } else {
      // If appointments table doesn't work, try sessions table
      const sessionsResult = await supabase
        .from('sessions')
        .select('id, status, created_at, scheduled_at, starts_at, duration_minutes');
      
      if (!sessionsResult.error && sessionsResult.data) {
        // Map sessions to appointments format
        appointments = sessionsResult.data.map(s => ({
          id: s.id,
          status: s.status,
          created_at: s.created_at,
          scheduled_at: s.scheduled_at || s.starts_at,
          price: 75 // Default price per session
        }));
        console.log('Found sessions (as appointments):', appointments.length);
      } else {
        appointmentsError = appointmentsResult.error || sessionsResult.error;
        console.log('No appointments or sessions found');
      }
    }

    // Get messages count for activity
    const { data: messages } = await supabase
      .from('messages')
      .select('id, created_at')
      .order('created_at', { ascending: false })
      .limit(10);

    // Calculate stats
    const totalUsers = (clients?.length || 0) + (coaches?.length || 0);
    const totalCoaches = coaches?.length || 0;
    const totalClients = clients?.length || 0;
    
    // Count ALL appointments (not just completed)
    const totalAppointments = appointments?.length || 0;
    const completedSessions = appointments?.filter(a => a.status === 'completed').length || 0;
    
    // Calculate pending approvals (coaches with pending status)
    const pendingApprovals = coaches?.filter(c => c.status === 'pending').length || 0;
    
    // Log for debugging
    console.log('Dashboard stats:', {
      totalClients,
      totalCoaches,
      coaches: coaches?.map(c => ({ name: `${c.first_name} ${c.last_name}`, status: c.status })),
      totalAppointments,
      completedSessions,
      pendingApprovals,
      appointmentsData: appointments?.slice(0, 3) // Show first 3 appointments
    });
    
    // Calculate active matches (appointments with scheduled status)
    const activeMatches = appointments?.filter(a => a.status === 'scheduled').length || 0;
    
    // Calculate monthly revenue from sessions
    const currentMonth = new Date().getMonth();
    const currentYear = new Date().getFullYear();
    const monthlySessions = appointments?.filter(session => {
      const sessionDate = new Date(session.scheduled_at || session.created_at);
      return sessionDate.getMonth() === currentMonth && sessionDate.getFullYear() === currentYear;
    }) || [];
    
    // Calculate revenue - use price if available, otherwise estimate
    const monthlyRevenue = monthlySessions.reduce((sum, session) => {
      return sum + (session.price || 75); // Use actual price or default $75
    }, 0);
    
    console.log('Monthly revenue calculation:', {
      currentMonth,
      currentYear,
      monthlySessions: monthlySessions.length,
      monthlyRevenue
    });

    // Generate recent activity from real data
    const recentActivity = [];
    
    // Add recent client registrations
    const recentClients = clients?.slice(-3).reverse() || [];
    recentClients.forEach(client => {
      const timeAgo = getTimeAgo(new Date(client.created_at));
      recentActivity.push({
        id: `client-${client.id}`,
        type: 'user_registered',
        title: 'New Client Registration',
        description: `${client.first_name || ''} ${client.last_name || ''} registered as a new client`,
        time: timeAgo
      });
    });
    
    // Add recent coach registrations/approvals
    const recentCoaches = coaches?.slice(-2).reverse() || [];
    recentCoaches.forEach(coach => {
      const timeAgo = getTimeAgo(new Date(coach.created_at));
      if (coach.status === 'approved') {
        recentActivity.push({
          id: `coach-${coach.id}`,
          type: 'coach_approved',
          title: 'Coach Approved',
          description: `${coach.first_name || ''} ${coach.last_name || ''} was approved as a coach`,
          time: timeAgo
        });
      } else if (coach.status === 'pending') {
        recentActivity.push({
          id: `coach-${coach.id}`,
          type: 'coach_pending',
          title: 'New Coach Application',
          description: `${coach.first_name || ''} ${coach.last_name || ''} applied to be a coach`,
          time: timeAgo
        });
      }
    });
    
    // Add recent sessions (appointments)
    const recentSessions = appointments?.slice(-3).reverse() || [];
    recentSessions.forEach(session => {
      const timeAgo = getTimeAgo(new Date(session.created_at));
      recentActivity.push({
        id: `session-${session.id}`,
        type: 'appointment_booked',
        title: 'Session Scheduled',
        description: `New session scheduled for ${new Date(session.scheduled_at).toLocaleDateString()}`,
        time: timeAgo
      });
    });
    
    // Sort activity by recency and take top 10
    recentActivity.sort((a, b) => {
      // This is a simplified sort, in production you'd want to store actual timestamps
      return 0;
    }).slice(0, 10);

    res.json({
      totalUsers,
      totalCoaches,
      totalClients,
      totalAppointments,
      pendingApprovals,
      activeMatches,
      monthlyRevenue,
      recentActivity
    });
  } catch (error) {
    console.error('Dashboard stats error:', error);
    res.status(500).json({ error: 'Failed to fetch dashboard stats' });
  }
});

// System health endpoint
router.get('/system-health', async (req, res) => {
  console.log('System health endpoint called');
  try {
    const healthMetrics: any = {
      timestamp: new Date().toISOString(),
      systemStatus: {},
      platformHealth: {}
    };

    // Check API/Server status (if we're responding, it's operational)
    healthMetrics.systemStatus.api = {
      status: 'operational',
      message: 'API is responding'
    };

    // Check Database connectivity
    const dbStartTime = Date.now();
    try {
      const { data, error } = await supabase
        .from('clients')
        .select('id')
        .limit(1);

      const responseTime = Date.now() - dbStartTime;

      if (error) {
        healthMetrics.systemStatus.database = {
          status: 'degraded',
          message: error.message,
          responseTime: `${responseTime}ms`
        };
      } else {
        healthMetrics.systemStatus.database = {
          status: 'operational',
          message: 'Database is responsive',
          responseTime: `${responseTime}ms`
        };
      }
    } catch (dbError: any) {
      healthMetrics.systemStatus.database = {
        status: 'down',
        message: dbError.message || 'Database connection failed'
      };
    }

    // Check Services (email service, etc.)
    healthMetrics.systemStatus.services = {
      status: 'operational',
      message: 'All services running'
    };

    // Calculate Platform Health Metrics
    const now = new Date();
    const last30Days = new Date(now.getTime() - 30 * 24 * 60 * 60 * 1000);

    // Get appointment success rate and response time metrics
    const { data: recentAppointments } = await supabase
      .from('appointments')
      .select('id, status, created_at, scheduled_at')
      .gte('created_at', last30Days.toISOString())
      .limit(1000);

    const { data: recentSessions } = await supabase
      .from('sessions')
      .select('id, status, created_at')
      .gte('created_at', last30Days.toISOString())
      .limit(1000);

    // Combine appointments and sessions for metrics
    const allBookings = [
      ...(recentAppointments || []),
      ...(recentSessions || [])
    ];

    // Calculate success rate (completed / total)
    const completedCount = allBookings.filter(b => b.status === 'completed').length;
    const totalCount = allBookings.length || 1; // Prevent division by zero
    const successRate = ((completedCount / totalCount) * 100).toFixed(1);

    // Calculate uptime (simplified - based on no database errors in recent checks)
    const uptime = healthMetrics.systemStatus.database.status === 'operational' ? '99.9' : '98.5';

    // Get average response time from database check
    const avgResponseTime = healthMetrics.systemStatus.database.responseTime || '0ms';

    // Count active issues (degraded or down services)
    const issues = Object.values(healthMetrics.systemStatus).filter(
      (service: any) => service.status === 'degraded' || service.status === 'down'
    ).length;

    healthMetrics.platformHealth = {
      uptime: `${uptime}%`,
      responseTime: avgResponseTime,
      successRate: `${successRate}%`,
      activeIssues: issues
    };

    res.json(healthMetrics);
  } catch (error) {
    console.error('System health check error:', error);
    res.status(500).json({
      error: 'Failed to fetch system health metrics',
      systemStatus: {
        api: { status: 'operational', message: 'API is responding' },
        database: { status: 'unknown', message: 'Health check failed' },
        services: { status: 'unknown', message: 'Health check failed' }
      },
      platformHealth: {
        uptime: 'N/A',
        responseTime: 'N/A',
        successRate: 'N/A',
        activeIssues: 1
      }
    });
  }
});

// Helper function to calculate time ago
function getTimeAgo(date: Date): string {
  const now = new Date();
  const diffMs = now.getTime() - date.getTime();
  const diffMins = Math.floor(diffMs / 60000);
  const diffHours = Math.floor(diffMs / 3600000);
  const diffDays = Math.floor(diffMs / 86400000);

  if (diffMins < 1) return 'just now';
  if (diffMins < 60) return `${diffMins} minute${diffMins > 1 ? 's' : ''} ago`;
  if (diffHours < 24) return `${diffHours} hour${diffHours > 1 ? 's' : ''} ago`;
  if (diffDays < 30) return `${diffDays} day${diffDays > 1 ? 's' : ''} ago`;
  return date.toLocaleDateString();
}

// User management endpoints
router.get('/users', async (req, res) => {
  try {
    const { status, role, page = 1, limit = 20, startDate, endDate, date } = req.query;
    console.log('Admin users endpoint called with query:', { status, role, page, limit, startDate, endDate, date });
    console.log('Full req.query:', req.query);

    const pageNum = parseInt(page as string);
    const limitNum = parseInt(limit as string);
    const offset = (pageNum - 1) * limitNum;

    let allUsers = [];
    let totalCount = 0;

    // Helper function to build date filter conditions
    const buildDateFilter = (query: any, dateField: string = 'created_at') => {
      if (date) {
        const filterStartDate = new Date(date as string);
        filterStartDate.setHours(0, 0, 0, 0);
        const filterEndDate = new Date(date as string);
        filterEndDate.setHours(23, 59, 59, 999);

        query = query
          .gte(dateField, filterStartDate.toISOString())
          .lte(dateField, filterEndDate.toISOString());
      } else if (startDate || endDate) {
        if (startDate) {
          const filterStartDate = new Date(startDate as string);
          filterStartDate.setHours(0, 0, 0, 0);
          query = query.gte(dateField, filterStartDate.toISOString());
        }
        if (endDate) {
          const filterEndDate = new Date(endDate as string);
          filterEndDate.setHours(23, 59, 59, 999);
          query = query.lte(dateField, filterEndDate.toISOString());
        }
      }
      return query;
    };

    // Build queries for each user type
    const getUsersFromTable = async (tableName: string, userRole: string) => {
      try {
        // Build select query with all necessary fields based on table
<<<<<<< HEAD
        let selectFields = 'id, first_name, last_name, email, phone, created_at, last_login, status, profile_photo, is_active, deactivated_at';
=======
        // Staff table doesn't have is_active and deactivated_at fields
        let selectFields = 'id, first_name, last_name, email, phone, created_at, last_login, status, profile_photo';

        // Add is_active and deactivated_at for clients and coaches only
        if (tableName !== 'staff') {
          selectFields += ', is_active, deactivated_at';
        }
>>>>>>> 0376b927

        if (tableName === 'clients') {
          selectFields += ', dob, gender_identity, ethnic_identity, religious_background, bio';
        } else if (tableName === 'coaches') {
          selectFields += ', specialties, years_experience, hourly_rate_usd, bio, qualifications, languages';
        } else if (tableName === 'staff') {
          selectFields += ', department, role_level, permissions';
        }

        // Build base query with filters
        let query = supabase
          .from(tableName)
          .select(selectFields)
          .order('created_at', { ascending: false });

        // Apply status filter
        console.log(`Applying status filter for ${tableName}: status="${status}"`);
        if (status && status !== 'all') {
          console.log(`Status filter active for ${tableName}: ${status}`);
          // Staff table only has 'status' field, clients/coaches have both 'is_active' and 'status'
          if (tableName === 'staff') {
            // Staff only has status field
            query = query.eq('status', status);
          } else {
            // Clients and coaches have both is_active and status fields
            if (status === 'active') {
              // Active means is_active=true AND (status is NULL OR status != 'inactive')
              // Using OR with compound conditions to handle NULL values
              query = query.or('and(is_active.eq.true,status.is.null),and(is_active.eq.true,status.neq.inactive)');
            } else if (status === 'inactive') {
              // Inactive means is_active=false OR status='inactive'
              query = query.or('is_active.eq.false,status.eq.inactive');
            } else {
              // For other statuses (pending, approved, rejected, suspended), check status field
              query = query.eq('status', status);
            }
          }
        }

        // Apply date filters
        query = buildDateFilter(query);

        // Get count for this table with same filters
        let countQuery = supabase
          .from(tableName)
          .select('*', { count: 'exact', head: true });

        if (status && status !== 'all') {
          // Staff table only has 'status' field, clients/coaches have both 'is_active' and 'status'
          if (tableName === 'staff') {
            // Staff only has status field
            countQuery = countQuery.eq('status', status);
          } else {
            // Clients and coaches have both is_active and status fields
            if (status === 'active') {
              // Active means is_active=true AND (status is NULL OR status != 'inactive')
              // Using OR with compound conditions to handle NULL values
              countQuery = countQuery.or('and(is_active.eq.true,status.is.null),and(is_active.eq.true,status.neq.inactive)');
            } else if (status === 'inactive') {
              // Inactive means is_active=false OR status='inactive'
              countQuery = countQuery.or('is_active.eq.false,status.eq.inactive');
            } else {
              // For other statuses (pending, approved, rejected, suspended), check status field
              countQuery = countQuery.eq('status', status);
            }
          }
        }

        countQuery = buildDateFilter(countQuery);

        const [{ data: users, error }, { count, error: countError }] = await Promise.all([
          query,
          countQuery
        ]);

        if (error || countError) {
          console.error(`Error fetching ${tableName}:`, error || countError);
          return { users: [], count: 0 };
        }

        const formattedUsers = (users || []).map((user: any) => ({
          ...user,
          name: `${user.first_name || ''} ${user.last_name || ''}`.trim() || `Unnamed ${userRole}`,
          role: userRole,
          status: user.is_active === false ? 'inactive' : (user.status || 'active')
        }));

        return { users: formattedUsers, count: count || 0 };
      } catch (error) {
        console.error(`Error fetching from ${tableName}:`, error);
        return { users: [], count: 0 };
      }
    };

    // Fetch users based on role filter
    if (!role || role === 'all') {
      // Fetch from all tables
      const [clientResult, coachResult, staffResult] = await Promise.all([
        getUsersFromTable('clients', 'client'),
        getUsersFromTable('coaches', 'coach'),
        getUsersFromTable('staff', 'staff')
      ]);

      allUsers = [...clientResult.users, ...coachResult.users, ...staffResult.users];
      totalCount = clientResult.count + coachResult.count + staffResult.count;
    } else if (role === 'client') {
      const result = await getUsersFromTable('clients', 'client');
      allUsers = result.users;
      totalCount = result.count;
    } else if (role === 'coach') {
      const result = await getUsersFromTable('coaches', 'coach');
      allUsers = result.users;
      totalCount = result.count;
    } else if (role === 'staff') {
      const result = await getUsersFromTable('staff', 'staff');
      allUsers = result.users;
      totalCount = result.count;
    }

    // Sort all users by created_at descending
    allUsers.sort((a, b) => new Date(b.created_at).getTime() - new Date(a.created_at).getTime());

    // Apply pagination
    const paginatedUsers = allUsers.slice(offset, offset + limitNum);

    console.log(`Total users found: ${totalCount}, returning: ${paginatedUsers.length}`);

    // Set cache-control headers to prevent stale data
    res.setHeader('Cache-Control', 'no-cache, no-store, must-revalidate');
    res.setHeader('Pragma', 'no-cache');
    res.setHeader('Expires', '0');

    // Return paginated response
    res.json({
      users: paginatedUsers,
      pagination: {
        page: pageNum,
        limit: limitNum,
        total: totalCount,
        totalPages: Math.ceil(totalCount / limitNum)
      }
    });
  } catch (error) {
    console.error('Users fetch error:', error);
    res.status(500).json({ error: 'Failed to fetch users' });
  }
});

// Export users as CSV
router.get('/users/export', async (req, res) => {
  try {
    const { status, role, search } = req.query;
    console.log('Admin users export endpoint called with query:', { status, role, search });

    let users = [];

    // Get clients
    const { data: clients, error: clientsError } = await supabase
      .from('clients')
      .select('id, first_name, last_name, email, phone, created_at, last_login, status, profile_photo, dob, gender_identity, ethnic_identity, religious_background, is_active, deactivated_at');

    if (!clientsError && clients) {
      users.push(...clients.map(client => ({
        ...client,
        role: 'client',
        name: `${client.first_name || ''} ${client.last_name || ''}`.trim(),
        status: client.is_active === false ? 'inactive' : (client.status || 'active')
      })));
    }

    // Get coaches
    const { data: coaches, error: coachesError } = await supabase
      .from('coaches')
      .select('id, first_name, last_name, email, phone, created_at, last_login, status, profile_photo, specialties, years_experience, hourly_rate_usd, bio, qualifications, is_active, deactivated_at');

    if (!coachesError && coaches) {
      users.push(...coaches.map(coach => ({
        ...coach,
        role: 'coach',
        name: `${coach.first_name || ''} ${coach.last_name || ''}`.trim(),
        status: coach.is_active === false ? 'inactive' : (coach.status || 'active')
      })));
    }

    // Get staff
    const { data: staff, error: staffError } = await supabase
      .from('staff')
      .select('id, first_name, last_name, email, phone, created_at, last_login, status, profile_photo, department, role_level');

    if (!staffError && staff) {
      users.push(...staff.map(staffMember => ({
        ...staffMember,
        role: 'staff',
        name: `${staffMember.first_name || ''} ${staffMember.last_name || ''}`.trim(),
        status: staffMember.status || 'active'
      })));
    }

    // Apply filters
    let filteredUsers = users;

    if (role && role !== 'all') {
      filteredUsers = filteredUsers.filter(user => user.role === role);
    }

    if (status && status !== 'all') {
      filteredUsers = filteredUsers.filter(user => user.status === status);
    }

    if (search) {
      const searchLower = search.toString().toLowerCase();
      filteredUsers = filteredUsers.filter(user =>
        user.name.toLowerCase().includes(searchLower) ||
        user.email?.toLowerCase().includes(searchLower)
      );
    }

    // Create CSV content
    const csvRows = [];

    // Add header row
    csvRows.push([
      'ID',
      'Role',
      'First Name',
      'Last Name',
      'Email',
      'Phone',
      'Status',
      'Created At',
      'Last Login',
      'Department',
      'Role Level',
      'Specialties',
      'Years Experience',
      'Hourly Rate (USD)',
      'Date of Birth',
      'Gender Identity',
      'Ethnic Identity',
      'Religious Background'
    ].join(','));

    // Add data rows
    filteredUsers.forEach(user => {
      const row = [
        user.id || '',
        user.role || '',
        user.first_name || '',
        user.last_name || '',
        user.email || '',
        user.phone || '',
        user.status || '',
        user.created_at || '',
        user.last_login || '',
        user.department || '',
        user.role_level || '',
        Array.isArray(user.specialties) ? user.specialties.join(';') : '',
        user.years_experience || '',
        user.hourly_rate_usd || '',
        user.dob || '',
        user.gender_identity || '',
        user.ethnic_identity || '',
        user.religious_background || ''
      ].map(field => {
        // Escape fields that contain commas, quotes, or newlines
        const stringField = String(field);
        if (stringField.includes(',') || stringField.includes('"') || stringField.includes('\n')) {
          return `"${stringField.replace(/"/g, '""')}"`;
        }
        return stringField;
      }).join(',');

      csvRows.push(row);
    });

    const csvContent = csvRows.join('\n');

    // Generate filename with timestamp
    const timestamp = new Date().toISOString().replace(/[:.]/g, '-').slice(0, 19);
    const filename = `users_export_${timestamp}.csv`;

    // Set response headers for CSV download
    res.setHeader('Content-Type', 'text/csv');
    res.setHeader('Content-Disposition', `attachment; filename="${filename}"`);

    res.send(csvContent);
  } catch (error) {
    console.error('Users export error:', error);
    res.status(500).json({ error: 'Failed to export users' });
  }
});

// Create new user (client, coach, or staff) - Admin only
router.post('/users', authorize('admin'), async (req, res) => {
  try {
    const { userType, userData } = req.body;
    
    console.log('User creation request:', { userType, userData: { ...userData, password: userData.password ? '[HIDDEN]' : 'none' } });
    
    if (!userType || !userData) {
      return res.status(400).json({ error: 'User type and user data are required' });
    }
    
    // Basic validation
    if (!userData.firstName || !userData.lastName || !userData.email) {
      return res.status(400).json({ error: 'First name, last name, and email are required' });
    }

    // Email validation
    const emailRegex = /^[^\s@]+@[^\s@]+\.[^\s@]+$/;
    if (!emailRegex.test(userData.email)) {
      return res.status(400).json({ error: 'Please enter a valid email address' });
    }

    // Check if email already exists across ALL user tables (clients, coaches, staff)
    console.log('Checking for existing email:', userData.email);

    const [clientCheck, coachCheck, staffCheck] = await Promise.all([
      supabase.from('clients').select('id, email').eq('email', userData.email).single(),
      supabase.from('coaches').select('id, email').eq('email', userData.email).single(),
      supabase.from('staff').select('id, email').eq('email', userData.email).single()
    ]);

    let existingUserType = null;
    if (clientCheck.data) existingUserType = 'client';
    else if (coachCheck.data) existingUserType = 'coach';
    else if (staffCheck.data) existingUserType = 'staff';

    if (existingUserType) {
      console.log(`Email ${userData.email} already exists as ${existingUserType}`);
      return res.status(409).json({
        error: 'Email already exists',
        message: `A ${existingUserType} with email "${userData.email}" already exists in the system. Please use a different email address.`,
        existingUserType: existingUserType
      });
    }
    
    console.log('Email validation passed - email is unique across all user types');

    // Generate password if not provided
    let temporaryPassword = userData.password;
    if (!temporaryPassword) {
      temporaryPassword = generateSecurePassword();
      console.log('Generated temporary password for user:', userData.email);
    }

    // Hash password
    let hashedPassword = null;
    if (temporaryPassword) {
      console.log('Hashing temporary password...');
      const bcrypt = require('bcryptjs');
      const saltRounds = parseInt(process.env.BCRYPT_ROUNDS || '12');
      hashedPassword = await bcrypt.hash(temporaryPassword, saltRounds);
      console.log('Password hashed successfully');
    }

    let result;
    
    switch (userType) {
      case 'client':
        const clientData = {
          first_name: userData.firstName,
          last_name: userData.lastName,
          email: userData.email,
          phone: userData.phone || null,
          dob: userData.dob || null,
          gender_identity: userData.genderIdentity || null,
          ethnic_identity: userData.ethnicIdentity || null,
          religious_background: userData.religiousBackground || null,
          status: userData.status || 'active',
          password_hash: hashedPassword,
          created_at: new Date().toISOString()
        };
        
        console.log('Creating client with data:', clientData);
        
        const { data: newClient, error: clientError } = await supabase
          .from('clients')
          .insert([clientData])
          .select()
          .single();
        
        if (clientError) {
          console.error('Client creation error:', clientError);
          if (clientError.code === '23505') { // Unique constraint violation
            return res.status(409).json({
              error: 'Email already exists',
              message: 'A client with this email address already exists in the system'
            });
          }
          throw new Error(`Failed to create client: ${clientError.message}`);
        }
        const { password_hash: _, ...safeClient } = newClient;
        result = { ...safeClient, role: 'client' };
        break;

      case 'coach':
        const coachData = {
          first_name: userData.firstName,
          last_name: userData.lastName,
          email: userData.email,
          phone: userData.phone || null,
          specialties: userData.specialties || [],
          years_experience: userData.yearsExperience || 1,
          hourly_rate_usd: userData.hourlyRate || 75,
          bio: userData.bio || 'Professional ACT coach ready to help you achieve your goals',
          qualifications: userData.qualifications || ['Certified Life Coach'],
          languages: userData.languages || ['English'],
          is_available: true,
          rating: userData.rating || null,
          status: userData.status || 'pending',
          password_hash: hashedPassword,
          created_at: new Date().toISOString()
        };
        
        console.log('Creating coach with data:', coachData);
        
        const { data: newCoach, error: coachError } = await supabase
          .from('coaches')
          .insert([coachData])
          .select()
          .single();
        
        if (coachError) {
          console.error('Coach creation error:', coachError);
          if (coachError.code === '23505') { // Unique constraint violation
            return res.status(409).json({
              error: 'Email already exists',
              message: 'A coach with this email address already exists in the system'
            });
          }
          throw new Error(`Failed to create coach: ${coachError.message}`);
        }
        const { password_hash: __, ...safeCoach } = newCoach;
        result = { ...safeCoach, role: 'coach' };
        break;

      case 'staff':
        const staffData = {
          first_name: userData.firstName,
          last_name: userData.lastName,
          email: userData.email,
          phone: userData.phone || null,
          department: userData.department || null,
          role_level: 'staff',
          status: userData.status || 'active',
          password_hash: hashedPassword,
          is_verified: true,
          created_at: new Date().toISOString()
        };

        console.log('Creating staff with data:', staffData);

        const { data: newStaff, error: staffError } = await supabase
          .from('staff')
          .insert([staffData])
          .select()
          .single();
        
        if (staffError) {
          console.error('Staff creation error:', staffError);
          if (staffError.code === '23505') { // Unique constraint violation
            return res.status(409).json({
              error: 'Email already exists',
              message: 'A staff member with this email address already exists in the system'
            });
          }
          throw new Error(`Failed to create staff: ${staffError.message}`);
        }
        const { password_hash: ___, ...safeStaff } = newStaff;
        result = { ...safeStaff, role: 'staff' };
        break;

      default:
        return res.status(400).json({ error: 'Invalid user type' });
    }

    // Send credentials via email
    if (temporaryPassword) {
      try {
        console.log('Sending credentials email to:', userData.email);
        const emailResult = await emailService.sendUserCredentials({
          email: userData.email,
          password: temporaryPassword,
          firstName: userData.firstName,
          lastName: userData.lastName,
          role: userType
        });
        
        if (emailResult.success) {
          console.log('Credentials email sent successfully');
        } else {
          console.error('Failed to send credentials email:', emailResult.error);
        }
      } catch (emailError) {
        console.error('Error sending credentials email:', emailError);
        // Don't fail the user creation if email fails
      }
    }

    // Log the admin action
    const auditReq = req as AuditRequest;
    await auditLogger.logAction(auditReq, {
      action: 'USER_CREATED',
      resource_type: userType,
      resource_id: result.id,
      details: `Created ${userType} user: ${userData.firstName} ${userData.lastName} (${userData.email})`,
      metadata: {
        user_type: userType,
        user_id: result.id,
        email: userData.email,
        status: userData.status || (userType === 'coach' ? 'pending' : 'active'),
        email_sent: temporaryPassword ? true : false
      }
    });

    res.status(201).json({
      success: true,
      message: `${userType} created successfully${temporaryPassword ? ' and credentials sent via email' : ''}`,
      user: result,
      emailSent: temporaryPassword ? true : false
    });
  } catch (error) {
    console.error('User creation error:', error);
    const errorMessage = error instanceof Error ? error.message : 'Failed to create user';
    res.status(500).json({ 
      error: errorMessage,
      details: error instanceof Error ? error.stack : error
    });
  }
});

// Get specific user details
router.get('/users/:id', async (req, res) => {
  try {
    const { id } = req.params;
    const { type } = req.query;

    let user = null;
    let userType = type;

    // If type is not specified, search in all tables
    if (!userType) {
      // Try clients first
      const { data: client } = await supabase
        .from('clients')
        .select('*')
        .eq('id', id)
        .single();
      
      if (client) {
        user = { ...client, role: 'client' };
        userType = 'client';
      } else {
        // Try coaches
        const { data: coach } = await supabase
          .from('coaches')
          .select('*')
          .eq('id', id)
          .single();
        
        if (coach) {
          user = { ...coach, role: 'coach' };
          userType = 'coach';
        } else {
          // Try staff in staff table
          const { data: staff } = await supabase
            .from('staff')
            .select('*')
            .eq('id', id)
            .single();

          if (staff) {
            user = { ...staff, role: 'staff' };
            userType = 'staff';
          }
        }
      }
    } else {
      // Search in specific table
      let tableName;
      let query;
      
      switch (userType) {
        case 'client':
          tableName = 'clients';
          query = supabase.from(tableName).select('*').eq('id', id);
          break;
        case 'coach':
          tableName = 'coaches';
          query = supabase.from(tableName).select('*').eq('id', id);
          break;
        case 'staff':
          tableName = 'staff';
          query = supabase.from(tableName).select('*').eq('id', id);
          break;
        default:
          return res.status(400).json({ error: 'Invalid user type' });
      }
      
      const { data, error } = await query.single();
      if (error) throw error;
      user = { ...data, role: userType };
    }

    if (!user) {
      return res.status(404).json({ error: 'User not found' });
    }

    res.json({ user });
  } catch (error) {
    console.error('User fetch error:', error);
    res.status(500).json({ error: 'Failed to fetch user' });
  }
});

// Update user - Admin only
router.put('/users/:id', authorize('admin', 'staff'), async (req, res) => {
  try {
    const { id } = req.params;
    const { userType, userData } = req.body;

    if (!userType || !userData) {
      return res.status(400).json({ error: 'User type and user data are required' });
    }

    let result;
    
    // Transform form camelCase to snake_case for database fields
    const transformToSnakeCase = (data: any, type: string) => {
      const transformed: any = {
        updated_at: new Date().toISOString()
      };

      // Map common fields
      if (data.firstName) transformed.first_name = data.firstName;
      if (data.lastName) transformed.last_name = data.lastName;
      if (data.email) transformed.email = data.email;
      if (data.phone !== undefined) transformed.phone = data.phone || null;
      if (data.status) transformed.status = data.status;

      // Advanced profile settings (available for all types)
      if (data.emailVerified !== undefined) transformed.email_verified = data.emailVerified;
      if (data.profileComplete !== undefined) transformed.profile_complete = data.profileComplete;
      if (data.adminNotes !== undefined) transformed.admin_notes = data.adminNotes || null;

      // Only add type-specific fields
      if (type === 'client') {
        // Client specific fields
        if (data.dob !== undefined) transformed.dob = data.dob || null;
        if (data.genderIdentity !== undefined) transformed.gender_identity = data.genderIdentity || null;
        if (data.ethnicIdentity !== undefined) transformed.ethnic_identity = data.ethnicIdentity || null;
        if (data.religiousBackground !== undefined) transformed.religious_background = data.religiousBackground || null;
        if (data.bio !== undefined) transformed.bio = data.bio || null;
      } else if (type === 'coach') {
        // Coach specific fields
        if (data.specialties !== undefined) transformed.specialties = data.specialties || [];
        if (data.yearsExperience !== undefined) transformed.years_experience = data.yearsExperience || null;
        if (data.hourlyRate !== undefined) transformed.hourly_rate_usd = data.hourlyRate || null;
        if (data.bio !== undefined) transformed.bio = data.bio || null;
        if (data.qualifications !== undefined) transformed.qualifications = data.qualifications || [];
        if (data.languages !== undefined) transformed.languages = data.languages || [];
      } else if (type === 'staff') {
        // Staff specific fields
        if (data.department !== undefined) transformed.department = data.department || null;
        if (data.permissions !== undefined) transformed.permissions = data.permissions || [];
        if (data.roleLevel !== undefined) transformed.role_level = data.roleLevel || null;
      }

      return transformed;
    };

    const updateData = transformToSnakeCase(userData, userType);

    // Log the transformation for debugging
    console.log('Update user request:', {
      userId: id,
      userType,
      incomingData: userData,
      transformedData: updateData
    });

    switch (userType) {
      case 'client':
        const { data: updatedClient, error: clientError } = await supabase
          .from('clients')
          .update(updateData)
          .eq('id', id)
          .select()
          .single();

        if (clientError) {
          console.error('Client update error:', clientError);
          throw clientError;
        }
        result = { ...updatedClient, role: 'client' };
        break;

      case 'coach':
        const { data: updatedCoach, error: coachError } = await supabase
          .from('coaches')
          .update(updateData)
          .eq('id', id)
          .select()
          .single();

        if (coachError) {
          console.error('Coach update error:', coachError);
          throw coachError;
        }
        result = { ...updatedCoach, role: 'coach' };
        break;

      case 'staff':
        const { data: updatedStaff, error: staffError } = await supabase
          .from('staff')
          .update(updateData)
          .eq('id', id)
          .select()
          .single();

        if (staffError) {
          console.error('Staff update error:', staffError);
          throw staffError;
        }
        result = { ...updatedStaff, role: 'staff' };
        break;

      default:
        return res.status(400).json({ error: 'Invalid user type' });
    }

    console.log('User updated successfully:', { userId: id, userType, updatedFields: Object.keys(updateData) });

    // Log the admin action
    const auditReq = req as AuditRequest;
    await auditLogger.logAction(auditReq, {
      action: 'USER_UPDATED',
      resource_type: userType,
      resource_id: id,
      details: `Updated ${userType} user: ${result.first_name} ${result.last_name} (${result.email})`,
      metadata: {
        user_type: userType,
        user_id: id,
        updated_fields: Object.keys(userData),
        new_values: updateData
      }
    });

    res.json({
      success: true,
      message: `${userType} updated successfully`,
      user: result
    });
  } catch (error) {
    console.error('User update error:', error);
    res.status(500).json({ error: 'Failed to update user' });
  }
});

// Delete user - Admin only
router.delete('/users/:id', authorize('admin'), async (req, res) => {
  try {
    const { id } = req.params;
    const { userType } = req.query;

    if (!userType) {
      return res.status(400).json({ error: 'User type is required' });
    }

    let tableName;
    let query;
    
    switch (userType) {
      case 'client':
        tableName = 'clients';
        query = supabase.from(tableName).select('*').eq('id', id);
        break;
      case 'coach':
        tableName = 'coaches';
        query = supabase.from(tableName).select('*').eq('id', id);
        break;
      case 'staff':
        tableName = 'staff';
        query = supabase.from(tableName).select('*').eq('id', id);
        break;
      default:
        return res.status(400).json({ error: 'Invalid user type' });
    }

    // First, get the user to return their info
    const { data: user, error: fetchError } = await query.single();

    if (fetchError || !user) {
      return res.status(404).json({ error: 'User not found' });
    }

    // Delete related data first (appointments, etc.)
    if (userType === 'client' || userType === 'coach') {
      await supabase
        .from('appointments')
        .delete()
        .eq(userType === 'client' ? 'client_id' : 'coach_id', id);
    }

    // Delete the user
    let deleteQuery;
    deleteQuery = supabase.from(tableName).delete().eq('id', id);
    
    const { error: deleteError } = await deleteQuery;
    if (deleteError) throw deleteError;

    // Log the admin action
    const auditReq = req as AuditRequest;
    await auditLogger.logAction(auditReq, {
      action: 'USER_DELETED',
      resource_type: userType,
      resource_id: id,
      details: `Deleted ${userType} user: ${user.first_name} ${user.last_name} (${user.email})`,
      metadata: {
        user_type: userType,
        user_id: id,
        deleted_user_data: {
          email: user.email,
          first_name: user.first_name,
          last_name: user.last_name,
          status: user.status
        }
      }
    });

    res.json({
      success: true,
      message: `${userType} deleted successfully`,
      deletedUser: { ...user, role: userType }
    });
  } catch (error) {
    console.error('User deletion error:', error);
    res.status(500).json({ error: 'Failed to delete user' });
  }
});

// User impersonation endpoint - Admin or staff with permission
router.post('/users/:id/impersonate', requirePermission('users.impersonate'), async (req, res) => {
  try {
    const { id } = req.params;
    const { userType } = req.body;
    const adminUser = (req as any).user; // Admin making the request

    if (!userType) {
      return res.status(400).json({ error: 'User type is required' });
    }

    // Get user data based on type
    let userData = null;
    let tableName = '';
    
    switch (userType) {
      case 'client':
        tableName = 'clients';
        const { data: client, error: clientError } = await supabase
          .from('clients')
          .select('*')
          .eq('id', id)
          .single();
        if (clientError) throw clientError;
        userData = client;
        break;
      case 'coach':
        tableName = 'coaches';
        const { data: coach, error: coachError } = await supabase
          .from('coaches')
          .select('*')
          .eq('id', id)
          .single();
        if (coachError) throw coachError;
        userData = coach;
        break;
      case 'staff':
        tableName = 'staff';
        const { data: staff, error: staffError } = await supabase
          .from('staff')
          .select('*')
          .eq('id', id)
          .single();
        if (staffError) throw staffError;
        userData = staff;
        break;
      default:
        return res.status(400).json({ error: 'Invalid user type' });
    }

    if (!userData) {
      return res.status(404).json({ error: 'User not found' });
    }

    // Create impersonation token with the same structure as regular auth tokens
    const jwt = require('jsonwebtoken');
    const impersonationToken = jwt.sign(
      {
        id: userData.id,
        userId: userData.id, // Use userId to match existing auth system
        email: userData.email,
        role: userType,
        first_name: userData.first_name,
        last_name: userData.last_name,
        impersonated_by: adminUser.id, // Track who is impersonating
        impersonation_time: new Date().toISOString()
      },
      process.env.JWT_SECRET || 'your-secret-key',
      { expiresIn: '2h' } // Shorter expiry for security
    );

    // Log the admin action
    const auditReq = req as AuditRequest;
    await auditLogger.logAction(auditReq, {
      action: 'USER_IMPERSONATION',
      resource_type: userType,
      resource_id: id,
      details: `Started impersonating ${userType} user: ${userData.first_name} ${userData.last_name} (${userData.email})`,
      metadata: {
        user_type: userType,
        user_id: id,
        impersonated_user_email: userData.email,
        impersonation_duration: '2h',
        admin_id: adminUser.id,
        admin_email: adminUser.email
      }
    });

    res.json({
      success: true,
      token: impersonationToken,
      user: {
        id: userData.id,
        email: userData.email,
        role: userType,
        first_name: userData.first_name,
        last_name: userData.last_name
      },
      impersonated_by: adminUser.email,
      expires_in: '2h'
    });
  } catch (error) {
    console.error('User impersonation error:', error);
    res.status(500).json({ error: 'Failed to impersonate user' });
  }
});

// Reset user password (admin only) - must come before general action route
router.post('/users/:id/reset-password', authorize('admin', 'staff'), async (req, res) => {
  try {
    const { id } = req.params;
    const { userType } = req.body;

    if (!userType) {
      return res.status(400).json({ error: 'User type is required' });
    }

    // Generate new temporary password
    const newPassword = generateSecurePassword();
    console.log('Generated new password for user:', id);

    // Hash the new password
    const bcrypt = require('bcryptjs');
    const saltRounds = parseInt(process.env.BCRYPT_ROUNDS || '12');
    const hashedPassword = await bcrypt.hash(newPassword, saltRounds);

    // Get current user data first
    let userData = null;
    let tableName = '';
    
    switch (userType) {
      case 'client':
        tableName = 'clients';
        const { data: client } = await supabase
          .from('clients')
          .select('*')
          .eq('id', id)
          .single();
        userData = client;
        break;
      case 'coach':
        tableName = 'coaches';
        const { data: coach } = await supabase
          .from('coaches')
          .select('*')
          .eq('id', id)
          .single();
        userData = coach;
        break;
      case 'staff':
        tableName = 'staff';
        const { data: staff } = await supabase
          .from('staff')
          .select('*')
          .eq('id', id)
          .single();
        userData = staff;
        break;
      default:
        return res.status(400).json({ error: 'Invalid user type' });
    }

    if (!userData) {
      return res.status(404).json({ error: 'User not found' });
    }

    // Update password in the database
    let updateQuery;
    const updateData = {
      password_hash: hashedPassword,
      updated_at: new Date().toISOString()
    };

    switch (userType) {
      case 'client':
        updateQuery = supabase.from('clients').update(updateData).eq('id', id);
        break;
      case 'coach':
        updateQuery = supabase.from('coaches').update(updateData).eq('id', id);
        break;
      case 'staff':
        updateQuery = supabase.from('staff').update(updateData).eq('id', id);
        break;
    }

    const { error: updateError } = await updateQuery;
    if (updateError) {
      console.error('Password update error:', updateError);
      throw updateError;
    }

    // Log the admin action
    const auditReq = req as AuditRequest;
    await auditLogger.logAction(auditReq, {
      action: 'PASSWORD_RESET',
      resource_type: userType,
      resource_id: id,
      details: `Reset password for ${userType} user: ${userData.first_name} ${userData.last_name} (${userData.email})`,
      metadata: {
        user_type: userType,
        user_id: id,
        user_email: userData.email
      }
    });

    // Send new credentials via email
    try {
      console.log('Sending password reset email to:', userData.email);
      const emailResult = await emailService.sendAdminPasswordReset({
        email: userData.email,
        password: newPassword,
        firstName: userData.first_name,
        lastName: userData.last_name,
        role: userType
      });
      
      if (emailResult.success) {
        console.log('Password reset email sent successfully');
        res.json({
          success: true,
          message: 'Password reset successfully and new credentials sent via email',
          emailSent: true
        });
      } else {
        console.error('Failed to send password reset email:', emailResult.error);
        res.json({
          success: true,
          message: 'Password reset successfully but failed to send email',
          emailSent: false,
          emailError: emailResult.error
        });
      }
    } catch (emailError) {
      console.error('Error sending password reset email:', emailError);
      res.json({
        success: true,
        message: 'Password reset successfully but failed to send email',
        emailSent: false,
        emailError: emailError instanceof Error ? emailError.message : 'Unknown email error'
      });
    }

  } catch (error) {
    console.error('Password reset error:', error);
    res.status(500).json({ 
      error: 'Failed to reset password',
      details: error instanceof Error ? error.message : error
    });
  }
});

// User status actions (activate, suspend, etc.) - Admin only
router.post('/users/:id/:action', authorize('admin', 'staff'), async (req, res) => {
  try {
    const { id, action } = req.params;
    const { userType } = req.body;

    if (!userType) {
      return res.status(400).json({ error: 'User type is required' });
    }

    let statusValue;
    let query;

    // Determine status value based on action
    switch (action) {
      case 'activate':
        statusValue = 'active';
        break;
      case 'suspend':
        statusValue = 'suspended';
        break;
      case 'approve':
        statusValue = 'approved';
        break;
      case 'reject':
        statusValue = 'rejected';
        break;
      case 'deactivate':
        statusValue = 'inactive';
        break;
      default:
        return res.status(400).json({ error: 'Invalid action' });
    }

    // Update status based on user type
    switch (userType) {
      case 'client':
        query = supabase.from('clients').update({
          status: statusValue,
          updated_at: new Date().toISOString()
        }).eq('id', id).select().single();
        break;
      case 'coach':
        const updateData: any = {
          status: statusValue,
          updated_at: new Date().toISOString()
        };
        if (action === 'approve') {
          updateData.approved_at = new Date().toISOString();
        }
        query = supabase.from('coaches').update(updateData).eq('id', id).select().single();
        break;
      case 'staff':
        query = supabase.from('staff').update({
          status: statusValue,
          updated_at: new Date().toISOString()
        }).eq('id', id).select().single();
        break;
      default:
        return res.status(400).json({ error: 'Invalid user type' });
    }

    const { data: updatedUser, error } = await query;
    if (error) throw error;

    // Log the admin action
    const auditReq = req as AuditRequest;
    await auditLogger.logAction(auditReq, {
      action: `USER_${action.toUpperCase()}`,
      resource_type: userType,
      resource_id: id,
      details: `${action} ${userType} user: ${updatedUser.first_name} ${updatedUser.last_name} (${updatedUser.email})`,
      metadata: {
        user_type: userType,
        user_id: id,
        action: action,
        new_status: statusValue,
        user_email: updatedUser.email,
        user_name: `${updatedUser.first_name} ${updatedUser.last_name}`
      }
    });

    res.json({
      success: true,
      message: `User ${action} successful`,
      user: { ...updatedUser, role: userType }
    });
  } catch (error) {
    console.error('User action error:', error);
    res.status(500).json({ error: 'Failed to perform user action' });
  }
});


// Coach management endpoints
router.get('/coaches', async (req, res) => {
  try {
    const { status } = req.query;

    let query = supabase
      .from('coaches')
      .select(`
        id,
        first_name,
        last_name,
        email,
        phone,
        specialties,
        years_experience,
        hourly_rate_usd,
        rating,
        bio,
        qualifications,
        created_at,
        status,
        approved_at,
        coach_demographics (
          gender_identity,
          ethnic_identity,
          religious_background
        )
      `);

    if (status && status !== 'all') {
      query = query.eq('status', status);
    }

    const { data: coaches, error } = await query;

    if (error) {
      throw error;
    }

    // Format coaches data
    const formattedCoaches = coaches?.map(coach => ({
      ...coach,
      name: `${coach.first_name} ${coach.last_name}`,
      experience: coach.years_experience ? `${coach.years_experience} years` : 'Not specified',
      hourlyRate: coach.hourly_rate_usd ? `$${coach.hourly_rate_usd}` : 'Not specified',
      status: coach.status || 'pending', // Use actual status from database
      totalSessions: 0 // TODO: Calculate from appointments
    })) || [];

    res.json({ coaches: formattedCoaches });
  } catch (error) {
    console.error('Coaches fetch error:', error);
    res.status(500).json({ error: 'Failed to fetch coaches' });
  }
});

// Coach actions
router.put('/coaches/:id/:action', async (req, res) => {
  try {
    const { id, action } = req.params;
    const { reason } = req.body;
    
    // Validate action
    const validActions = ['approve', 'reject', 'suspend'];
    if (!validActions.includes(action)) {
      return res.status(400).json({ error: 'Invalid action' });
    }
    
    // Map action to status
    const statusMap = {
      'approve': 'approved',
      'reject': 'rejected',
      'suspend': 'suspended'
    };
    
    const newStatus = statusMap[action as keyof typeof statusMap];
    
    // Update coach status in database
    const updateData: any = {
      status: newStatus,
      status_reason: reason || null
    };
    
    // Add approved_at timestamp if approving
    if (action === 'approve') {
      updateData.approved_at = new Date().toISOString();
    }
    
    const { data, error } = await supabase
      .from('coaches')
      .update(updateData)
      .eq('id', id)
      .select()
      .single();
    
    if (error) {
      console.error('Coach status update error:', error);
      return res.status(500).json({ error: 'Failed to update coach status' });
    }

    // Log the admin action
    const auditReq = req as AuditRequest;
    await auditLogger.logAction(auditReq, {
      action: `COACH_${action.toUpperCase()}`,
      resource_type: 'coach',
      resource_id: id,
      details: `${action} coach: ${data.first_name} ${data.last_name} (${data.email})`,
      metadata: {
        coach_id: id,
        action: action,
        new_status: newStatus,
        reason: reason || null,
        coach_email: data.email,
        coach_name: `${data.first_name} ${data.last_name}`
      }
    });

    res.json({
      success: true,
      message: `Coach ${action} successful`,
      coach: data
    });
  } catch (error) {
    console.error('Coach action error:', error);
    res.status(500).json({ error: 'Failed to perform coach action' });
  }
});

// Coach rating endpoints
router.post('/coaches/:coachId/ratings', async (req, res) => {
  try {
    const { coachId } = req.params;
    const { clientId, sessionId, rating, comment } = req.body;

    // Validate rating value
    if (!rating || rating < 1 || rating > 5) {
      return res.status(400).json({ error: 'Rating must be between 1 and 5' });
    }

    // Check if client has completed sessions with this coach
    const { data: sessions, error: sessionsError } = await supabase
      .from('sessions')
      .select('id')
      .eq('client_id', clientId)
      .eq('coach_id', coachId)
      .eq('status', 'completed');

    const hasHistory = sessions && sessions.length > 0;

    if (!hasHistory) {
      return res.status(403).json({
        error: 'You can only rate coaches after completing a session with them'
      });
    }

    // Check if a review already exists for this client-coach pair
    const { data: existingReview, error: checkError } = await supabase
      .from('reviews')
      .select('id')
      .eq('client_id', clientId)
      .eq('coach_id', coachId)
      .single();

    let reviewData;

    if (existingReview) {
      // Update existing review
      const { data, error } = await supabase
        .from('reviews')
        .update({
          session_id: sessionId,
          rating,
          comment,
          created_at: new Date().toISOString()
        })
        .eq('id', existingReview.id)
        .select()
        .single();

      if (error) throw error;
      reviewData = data;
    } else {
      // Create new review
      const { data, error } = await supabase
        .from('reviews')
        .insert([{
          session_id: sessionId,
          client_id: clientId,
          coach_id: coachId,
          rating,
          comment
        }])
        .select()
        .single();

      if (error) throw error;
      reviewData = data;
    }

    // Calculate and update the coach's average rating
    const { data: allReviews, error: reviewsError } = await supabase
      .from('reviews')
      .select('rating')
      .eq('coach_id', coachId);

    if (reviewsError) throw reviewsError;

    const averageRating = allReviews && allReviews.length > 0
      ? allReviews.reduce((sum, review) => sum + review.rating, 0) / allReviews.length
      : rating; // If this is the first review, use its rating

    // Update coach's rating in the coaches table
    const { error: updateError } = await supabase
      .from('coaches')
      .update({ rating: averageRating })
      .eq('id', coachId);

    if (updateError) throw updateError;

    res.json({
      success: true,
      review: reviewData,
      averageRating: averageRating
    });
  } catch (error) {
    console.error('Rating creation error:', error);
    res.status(500).json({ error: 'Failed to create/update rating' });
  }
});

// Get coach ratings (public endpoint - no auth required for viewing)
router.get('/coaches/:coachId/ratings', async (req, res) => {
  try {
    const { coachId } = req.params;
    const { page = 1, limit = 10 } = req.query;

    const offset = (Number(page) - 1) * Number(limit);

    // Get total count
    const { count } = await supabase
      .from('reviews')
      .select('*', { count: 'exact', head: true })
      .eq('coach_id', coachId);

    // Get paginated reviews with client info
    const { data: reviews, error } = await supabase
      .from('reviews')
      .select(`
        *,
        clients:client_id (
          id,
          first_name,
          last_name
        )
      `)
      .eq('coach_id', coachId)
      .order('created_at', { ascending: false })
      .range(offset, offset + Number(limit) - 1);

    if (error) throw error;

    // Get average rating from coaches table
    const { data: coach, error: coachError } = await supabase
      .from('coaches')
      .select('rating')
      .eq('id', coachId)
      .single();

    if (coachError && coachError.code !== 'PGRST116') {
      throw coachError;
    }

    res.json({
      reviews: reviews || [],
      averageRating: coach?.rating || 0,
      totalReviews: count || 0,
      page: Number(page),
      totalPages: Math.ceil((count || 0) / Number(limit))
    });
  } catch (error) {
    console.error('Fetch ratings error:', error);
    res.status(500).json({ error: 'Failed to fetch ratings' });
  }
});

// Get client's rating for a specific coach
router.get('/clients/:clientId/coaches/:coachId/rating', async (req, res) => {
  try {
    const { clientId, coachId } = req.params;

    const { data: review, error } = await supabase
      .from('reviews')
      .select('*')
      .eq('client_id', clientId)
      .eq('coach_id', coachId)
      .single();

    if (error && error.code !== 'PGRST116') { // PGRST116 = no rows returned
      throw error;
    }

    res.json({
      hasRated: !!review,
      review: review || null
    });
  } catch (error) {
    console.error('Fetch client rating error:', error);
    res.status(500).json({ error: 'Failed to fetch client rating' });
  }
});

// Delete a rating (admin only)
router.delete('/ratings/:reviewId', async (req, res) => {
  try {
    const { reviewId } = req.params;

    // Get the coach_id before deleting
    const { data: review, error: fetchError } = await supabase
      .from('reviews')
      .select('coach_id')
      .eq('id', reviewId)
      .single();

    if (fetchError) throw fetchError;

    // Delete the review
    const { error } = await supabase
      .from('reviews')
      .delete()
      .eq('id', reviewId);

    if (error) throw error;

    // The database trigger will automatically update the coach's average rating

    res.json({
      success: true,
      message: 'Rating deleted successfully'
    });
  } catch (error) {
    console.error('Delete rating error:', error);
    res.status(500).json({ error: 'Failed to delete rating' });
  }
});

// Staff management endpoints
router.get('/staff', async (req, res) => {
  try {
    const { status, department } = req.query;

    let query = supabase
      .from('staff')
      .select('*');

    if (status && status !== 'all') {
      query = query.eq('status', status);
    }

    if (department && department !== 'all') {
      query = query.eq('department', department);
    }

    const { data: staff, error } = await query.order('created_at', { ascending: false });

    if (error) {
      throw error;
    }

    // Format staff data
    const formattedStaff = staff?.map(member => ({
      ...member,
      name: `${member.first_name} ${member.last_name}`,
      role: 'staff',
      status: member.status || 'active'
    })) || [];

    res.json({ staff: formattedStaff });
  } catch (error) {
    console.error('Staff fetch error:', error);
    res.status(500).json({ error: 'Failed to fetch staff' });
  }
});

// Staff actions
router.put('/staff/:id/:action', async (req, res) => {
  try {
    const { id, action } = req.params;
    const { reason, permissions, department } = req.body;
    
    // Validate action
    const validActions = ['activate', 'suspend', 'update_permissions', 'transfer'];
    if (!validActions.includes(action)) {
      return res.status(400).json({ error: 'Invalid action' });
    }
    
    let updateData: any = {
      updated_at: new Date().toISOString()
    };
    
    switch (action) {
      case 'activate':
        updateData.status = 'active';
        break;
      case 'suspend':
        updateData.status = 'suspended';
        updateData.status_reason = reason || null;
        break;
      case 'update_permissions':
        updateData.permissions = permissions || [];
        break;
      case 'transfer':
        updateData.department = department;
        break;
    }
    
    const { data, error } = await supabase
      .from('users')
      .update(updateData)
      .eq('id', id)
      .eq('role', 'staff')
      .select()
      .single();
    
    if (error) {
      console.error('Staff action error:', error);
      return res.status(500).json({ error: 'Failed to perform staff action' });
    }
    
    res.json({
      success: true,
      message: `Staff ${action} successful`,
      staff: data
    });
  } catch (error) {
    console.error('Staff action error:', error);
    res.status(500).json({ error: 'Failed to perform staff action' });
  }
});

// Appointments management (using sessions table)
router.get('/appointments', async (req, res) => {
  try {
    console.log('Admin appointments endpoint called');
    console.log('User:', (req as AuthRequest).user);
    console.log('Query params:', req.query);

    const { status, date, startDate, endDate, page = 1, limit = 20 } = req.query;

    // Build query for sessions (appointments) with related data
    let query = supabase
      .from('sessions')
      .select(`
        id,
        client_id,
        coach_id,
        starts_at,
        ends_at,
        scheduled_at,
        duration_minutes,
        status,
        session_type,
        notes,
        admin_notes,
        cancellation_reason,
        created_at,
        clients!sessions_client_id_fkey (
          id,
          first_name,
          last_name,
          email,
          profile_photo
        ),
        coaches!sessions_coach_id_fkey (
          id,
          first_name,
          last_name,
          email,
          profile_photo
        )
      `)
      .order('starts_at', { ascending: false });

    // Apply filters if provided
    if (status && status !== 'all') {
      query = query.eq('status', status);
    }

    // Apply date filters
    if (date) {
      // Filter by specific date
      const filterStartDate = new Date(date as string);
      filterStartDate.setHours(0, 0, 0, 0);
      const filterEndDate = new Date(date as string);
      filterEndDate.setHours(23, 59, 59, 999);

      query = query
        .gte('starts_at', filterStartDate.toISOString())
        .lte('starts_at', filterEndDate.toISOString());
    } else if (startDate || endDate) {
      // Filter by date range
      if (startDate) {
        const filterStartDate = new Date(startDate as string);
        filterStartDate.setHours(0, 0, 0, 0);
        query = query.gte('starts_at', filterStartDate.toISOString());
      }
      if (endDate) {
        const filterEndDate = new Date(endDate as string);
        filterEndDate.setHours(23, 59, 59, 999);
        query = query.lte('starts_at', filterEndDate.toISOString());
      }
    }

    // Get total count for pagination before applying pagination
    let countQuery = supabase
      .from('sessions')
      .select('*', { count: 'exact', head: true });

    // Apply same filters to count query
    if (status && status !== 'all') {
      countQuery = countQuery.eq('status', status);
    }

    if (date) {
      const filterStartDate = new Date(date as string);
      filterStartDate.setHours(0, 0, 0, 0);
      const filterEndDate = new Date(date as string);
      filterEndDate.setHours(23, 59, 59, 999);

      countQuery = countQuery
        .gte('starts_at', filterStartDate.toISOString())
        .lte('starts_at', filterEndDate.toISOString());
    } else if (startDate || endDate) {
      if (startDate) {
        const filterStartDate = new Date(startDate as string);
        filterStartDate.setHours(0, 0, 0, 0);
        countQuery = countQuery.gte('starts_at', filterStartDate.toISOString());
      }
      if (endDate) {
        const filterEndDate = new Date(endDate as string);
        filterEndDate.setHours(23, 59, 59, 999);
        countQuery = countQuery.lte('starts_at', filterEndDate.toISOString());
      }
    }

    const { count, error: countError } = await countQuery;
    if (countError) {
      console.error('Count query error:', countError);
    }

    // Apply pagination
    const pageNum = parseInt(page as string);
    const limitNum = parseInt(limit as string);
    const offset = (pageNum - 1) * limitNum;

    query = query.range(offset, offset + limitNum - 1);

    const { data: sessions, error } = await query;
    console.log('Sessions query result:', { 
      sessionsCount: sessions?.length || 0, 
      error: error?.message || 'No error'
    });

    if (error) {
      console.error('Sessions query error:', error);
      // If there's a foreign key error, try simpler query and manually fetch related data
      const { data: simpleSessions } = await supabase
        .from('sessions')
        .select('*')
        .order('starts_at', { ascending: false });
      
      // Manually fetch client and coach data for each session
      const formattedSimple = [];
      for (const session of simpleSessions || []) {
        const startDate = new Date(session.starts_at);
        
        // Fetch client data
        let clientData = null;
        if (session.client_id) {
          const { data: client } = await supabase
            .from('clients')
            .select('first_name, last_name, email, profile_photo')
            .eq('id', session.client_id)
            .single();
          clientData = client;
        }
        
        // Fetch coach data
        let coachData = null;
        if (session.coach_id) {
          const { data: coach } = await supabase
            .from('coaches')
            .select('first_name, last_name, email, profile_photo')
            .eq('id', session.coach_id)
            .single();
          coachData = coach;
        }
        
        formattedSimple.push({
          id: session.id,
          client_id: session.client_id,
          coach_id: session.coach_id,
          clientName: clientData ? `${clientData.first_name || ''} ${clientData.last_name || ''}`.trim() : 'Unknown Client',
          clientEmail: clientData?.email || 'N/A',
          clientPhoto: clientData?.profile_photo || '',
          coachName: coachData ? `${coachData.first_name || ''} ${coachData.last_name || ''}`.trim() : 'Unknown Coach',
          coachEmail: coachData?.email || 'N/A',
          coachPhoto: coachData?.profile_photo || '',
          date: startDate.toISOString().split('T')[0],
          time: startDate.toLocaleTimeString('en-US', { hour: '2-digit', minute: '2-digit', hour12: false }),
          duration: session.duration_minutes || 60,
          status: session.status || 'scheduled',
          type: session.session_type || 'video',
          notes: session.notes || '',
          adminNotes: session.admin_notes || '',
          cancellationReason: session.cancellation_reason || '',
          created_at: session.created_at
        });
      }
      
      res.json({
        appointments: formattedSimple,
        pagination: {
          page: pageNum,
          limit: limitNum,
          total: count || 0,
          totalPages: Math.ceil((count || 0) / limitNum)
        }
      });
      return;
    }

    // Format sessions as appointments for frontend
    const formattedAppointments = sessions?.map((session: any) => {
      const startDate = new Date(session.starts_at);
      return {
        id: session.id,
        client_id: session.client_id, // Include the actual client ID
        coach_id: session.coach_id,   // Include the actual coach ID
        clientName: session.clients ? `${session.clients.first_name || ''} ${session.clients.last_name || ''}`.trim() : 'Unknown Client',
        clientEmail: session.clients?.email || 'N/A',
        clientPhoto: session.clients?.profile_photo || '',
        coachName: session.coaches ? `${session.coaches.first_name || ''} ${session.coaches.last_name || ''}`.trim() : 'Unknown Coach',
        coachEmail: session.coaches?.email || 'N/A',
        coachPhoto: session.coaches?.profile_photo || '',
        date: startDate.toISOString().split('T')[0],
        time: startDate.toLocaleTimeString('en-US', { hour: '2-digit', minute: '2-digit', hour12: false }),
        duration: session.duration_minutes || 60,
        status: session.status || 'scheduled',
        type: session.session_type || 'video',
        notes: session.notes || '',
        adminNotes: session.admin_notes || '',
        cancellationReason: session.cancellation_reason || '',
        created_at: session.created_at
      };
    }) || [];

    console.log('Returning appointments:', {
      appointmentsCount: formattedAppointments?.length || 0,
      sample: formattedAppointments?.[0] || 'No appointments'
    });

    res.json({
      appointments: formattedAppointments,
      pagination: {
        page: pageNum,
        limit: limitNum,
        total: count || 0,
        totalPages: Math.ceil((count || 0) / limitNum)
      }
    });
  } catch (error) {
    console.error('Sessions fetch error:', error);
    res.status(500).json({ error: 'Failed to fetch appointments' });
  }
});

// Update appointment status (admin only)
router.put('/appointments/:appointmentId/status', async (req, res) => {
  try {
    console.log('Admin appointment status update called');
    console.log('User:', (req as AuthRequest).user);
    console.log('Appointment ID:', req.params.appointmentId);
    console.log('New status:', req.body.status);
    
    const { appointmentId } = req.params;
    const { status, reason } = req.body;

    if (!appointmentId || !status) {
      return res.status(400).json({ error: 'Appointment ID and status are required' });
    }

    // Validate status
    const validStatuses = ['scheduled', 'confirmed', 'cancelled', 'completed', 'no-show'];
    if (!validStatuses.includes(status)) {
      return res.status(400).json({ error: 'Invalid status' });
    }

    // Get current appointment details for notifications
    const { data: currentAppointment, error: fetchError } = await supabase
      .from('sessions')
      .select(`
        *,
        clients:client_id(first_name, last_name, email),
        coaches:coach_id(first_name, last_name, email)
      `)
      .eq('id', appointmentId)
      .single();

    if (fetchError || !currentAppointment) {
      return res.status(404).json({ error: 'Appointment not found' });
    }

    // Update appointment status
    const updateData: any = { 
      status,
      updated_at: new Date().toISOString()
    };

    // Set cancellation reason if status is cancelled and reason is provided
    if (status === 'cancelled' && reason) {
      updateData.cancellation_reason = reason;
    } else if (status === 'cancelled') {
      updateData.cancellation_reason = req.body.cancellationReason || '';
    }

    const { data: updatedAppointment, error: updateError } = await supabase
      .from('sessions')
      .update(updateData)
      .eq('id', appointmentId)
      .select()
      .single();

    if (updateError) {
      console.error('Update error:', updateError);
      throw updateError;
    }

    // Log the admin action
    const auditReq = req as AuditRequest;
    const clientName = currentAppointment.clients ? `${currentAppointment.clients.first_name} ${currentAppointment.clients.last_name}` : 'Unknown';
    const coachName = currentAppointment.coaches ? `${currentAppointment.coaches.first_name} ${currentAppointment.coaches.last_name}` : 'Unknown';

    await auditLogger.logAction(auditReq, {
      action: 'APPOINTMENT_STATUS_UPDATE',
      resource_type: 'appointment',
      resource_id: appointmentId,
      details: `Changed appointment status from "${currentAppointment.status}" to "${status}" for session between ${clientName} and ${coachName}`,
      metadata: {
        appointment_id: appointmentId,
        old_status: currentAppointment.status,
        new_status: status,
        client_id: currentAppointment.client_id,
        coach_id: currentAppointment.coach_id,
        client_name: clientName,
        coach_name: coachName,
        reason: reason || null,
        starts_at: currentAppointment.starts_at
      }
    });

    // Emit WebSocket notifications
    const io = req.app.get('io');
    if (io && currentAppointment.clients && currentAppointment.coaches) {
      const notificationData = {
        id: updatedAppointment.id,
        starts_at: updatedAppointment.starts_at,
        client_id: updatedAppointment.client_id,
        coach_id: updatedAppointment.coach_id,
        client_name: clientName,
        coach_name: coachName,
        status: status,
        reason: reason || '',
        updated_by: 'admin',
        updated_at: new Date().toISOString()
      };

      // Notify client and coach about status change
      io.to(`user:${updatedAppointment.client_id}`).emit(`appointment:${status}`, notificationData);
      io.to(`user:${updatedAppointment.coach_id}`).emit(`appointment:${status}`, notificationData);

      // Emit specific admin notification
      io.to('admin:notifications').emit(`admin:appointment_${status}`, notificationData);
    }

    console.log('Appointment status updated successfully');
    res.json({
      success: true,
      message: `Appointment status updated to ${status}`,
      appointment: updatedAppointment
    });
  } catch (error) {
    console.error('Update appointment status error:', error);
    res.status(500).json({ error: 'Failed to update appointment status' });
  }
});

// Admin notes endpoint for appointments
router.put('/appointments/:appointmentId/notes', async (req, res) => {
  try {
    console.log('Admin appointment notes update called');
    console.log('User:', (req as AuthRequest).user);
    console.log('Appointment ID:', req.params.appointmentId);
    console.log('Admin notes:', req.body.adminNotes);
    
    const { appointmentId } = req.params;
    const { adminNotes } = req.body;

    if (!appointmentId) {
      return res.status(400).json({ error: 'Appointment ID is required' });
    }

    // Get current appointment to verify it exists
    const { data: currentAppointment, error: fetchError } = await supabase
      .from('sessions')
      .select('id, admin_notes')
      .eq('id', appointmentId)
      .single();

    if (fetchError || !currentAppointment) {
      return res.status(404).json({ error: 'Appointment not found' });
    }

    // Update admin notes
    const { data: updatedAppointment, error: updateError } = await supabase
      .from('sessions')
      .update({
        admin_notes: adminNotes || '',
        updated_at: new Date().toISOString()
      })
      .eq('id', appointmentId)
      .select(`
        *,
        clients:client_id(first_name, last_name, email),
        coaches:coach_id(first_name, last_name, email)
      `)
      .single();

    if (updateError) {
      console.error('Update admin notes error:', updateError);
      throw updateError;
    }

    // Log the admin action
    const auditReq = req as AuditRequest;
    const clientName = updatedAppointment.clients ? `${updatedAppointment.clients.first_name} ${updatedAppointment.clients.last_name}` : 'Unknown';
    const coachName = updatedAppointment.coaches ? `${updatedAppointment.coaches.first_name} ${updatedAppointment.coaches.last_name}` : 'Unknown';

    await auditLogger.logAction(auditReq, {
      action: 'APPOINTMENT_NOTES_UPDATE',
      resource_type: 'appointment',
      resource_id: appointmentId,
      details: `Updated admin notes for appointment between ${clientName} and ${coachName}`,
      metadata: {
        appointment_id: appointmentId,
        client_id: updatedAppointment.client_id,
        coach_id: updatedAppointment.coach_id,
        client_name: clientName,
        coach_name: coachName,
        old_notes: currentAppointment.admin_notes || '',
        new_notes: adminNotes || '',
        starts_at: updatedAppointment.starts_at
      }
    });

    console.log('Admin notes updated successfully');
    res.json({
      success: true,
      message: 'Admin notes updated successfully',
      adminNotes: updatedAppointment.admin_notes
    });
  } catch (error) {
    console.error('Update admin notes error:', error);
    res.status(500).json({ error: 'Failed to update admin notes' });
  }
});

// Appointment reports endpoint
router.get('/appointments/reports', async (req, res) => {
  try {
    console.log('Admin appointment reports endpoint called');
    const { startDate, endDate, status, coachId, groupBy = 'day' } = req.query;

    // Build base query
    let query = supabase
      .from('sessions')
      .select(`
        id,
        client_id,
        coach_id,
        starts_at,
        ends_at,
        duration_minutes,
        status,
        session_type,
        notes,
        admin_notes,
        cancellation_reason,
        created_at,
        clients!sessions_client_id_fkey (
          id,
          first_name,
          last_name,
          email
        ),
        coaches!sessions_coach_id_fkey (
          id,
          first_name,
          last_name,
          email
        )
      `)
      .order('starts_at', { ascending: false });

    // Apply filters
    if (startDate) {
      query = query.gte('starts_at', new Date(startDate as string).toISOString());
    }
    if (endDate) {
      const endDateObj = new Date(endDate as string);
      endDateObj.setHours(23, 59, 59, 999);
      query = query.lte('starts_at', endDateObj.toISOString());
    }
    if (status && status !== 'all') {
      query = query.eq('status', status);
    }
    if (coachId && coachId !== 'all') {
      query = query.eq('coach_id', coachId);
    }

    const { data: sessions, error } = await query;

    if (error) {
      console.error('Reports query error:', error);
      throw error;
    }

    // Calculate report statistics
    const totalAppointments = sessions?.length || 0;
    const completedAppointments = sessions?.filter(s => s.status === 'completed').length || 0;
    const cancelledAppointments = sessions?.filter(s => s.status === 'cancelled').length || 0;
    const noShowAppointments = sessions?.filter(s => s.status === 'no-show').length || 0;
    const avgDuration = sessions?.length ? sessions.reduce((sum, s) => sum + (s.duration_minutes || 0), 0) / sessions.length : 0;

    // Generate time-series data based on groupBy parameter
    const timeSeriesData = generateTimeSeriesData(sessions || [], groupBy as string, startDate as string, endDate as string);

    // Coach performance metrics
    const coachMetrics = calculateCoachMetrics(sessions || []);

    // Status distribution
    const statusDistribution = [
      { status: 'completed', count: completedAppointments },
      { status: 'cancelled', count: cancelledAppointments },
      { status: 'no-show', count: noShowAppointments },
      { status: 'scheduled', count: sessions?.filter(s => s.status === 'scheduled').length || 0 },
      { status: 'confirmed', count: sessions?.filter(s => s.status === 'confirmed').length || 0 }
    ].filter(item => item.count > 0);

    const reportData = {
      summary: {
        totalAppointments,
        completedAppointments,
        cancelledAppointments,
        noShowAppointments,
        avgDuration,
        completionRate: totalAppointments > 0 ? (completedAppointments / totalAppointments) * 100 : 0,
        cancellationRate: totalAppointments > 0 ? (cancelledAppointments / totalAppointments) * 100 : 0,
        noShowRate: totalAppointments > 0 ? (noShowAppointments / totalAppointments) * 100 : 0
      },
      timeSeriesData,
      coachMetrics,
      statusDistribution,
      rawData: sessions?.map((session: any) => ({
        id: session.id,
        clientName: session.clients ? `${session.clients.first_name || ''} ${session.clients.last_name || ''}`.trim() : 'Unknown',
        clientEmail: session.clients?.email || 'N/A',
        coachName: session.coaches ? `${session.coaches.first_name || ''} ${session.coaches.last_name || ''}`.trim() : 'Unknown',
        coachEmail: session.coaches?.email || 'N/A',
        date: new Date(session.starts_at).toISOString().split('T')[0],
        time: new Date(session.starts_at).toLocaleTimeString('en-US', { hour: '2-digit', minute: '2-digit', hour12: false }),
        duration: session.duration_minutes || 60,
        status: session.status,
        type: session.session_type || 'video',
        notes: session.notes || '',
        adminNotes: session.admin_notes || '',
        cancellationReason: session.cancellation_reason || '',
        created_at: session.created_at
      })) || []
    };

    res.json(reportData);
  } catch (error) {
    console.error('Reports generation error:', error);
    res.status(500).json({ error: 'Failed to generate reports' });
  }
});

// Helper function to generate time series data
function generateTimeSeriesData(sessions: any[], groupBy: string, startDate: string, endDate: string) {
  const data: any[] = [];
  const start = new Date(startDate || new Date(Date.now() - 30 * 24 * 60 * 60 * 1000));
  const end = new Date(endDate || new Date());

  if (groupBy === 'day') {
    for (let date = new Date(start); date <= end; date.setDate(date.getDate() + 1)) {
      const dateStr = date.toISOString().split('T')[0];
      const daySessions = sessions.filter((s: any) => s.starts_at.startsWith(dateStr));
      data.push({
        date: dateStr,
        total: daySessions.length,
        completed: daySessions.filter((s: any) => s.status === 'completed').length,
        cancelled: daySessions.filter((s: any) => s.status === 'cancelled').length,
        noShow: daySessions.filter((s: any) => s.status === 'no-show').length
      });
    }
  } else if (groupBy === 'week') {
    // Weekly grouping logic
    const weeks = Math.ceil((end.getTime() - start.getTime()) / (7 * 24 * 60 * 60 * 1000));
    for (let i = 0; i < weeks; i++) {
      const weekStart = new Date(start.getTime() + i * 7 * 24 * 60 * 60 * 1000);
      const weekEnd = new Date(weekStart.getTime() + 6 * 24 * 60 * 60 * 1000);
      const weekSessions = sessions.filter((s: any) => {
        const sessionDate = new Date(s.starts_at);
        return sessionDate >= weekStart && sessionDate <= weekEnd;
      });
      data.push({
        week: `Week ${i + 1}`,
        startDate: weekStart.toISOString().split('T')[0],
        endDate: weekEnd.toISOString().split('T')[0],
        total: weekSessions.length,
        completed: weekSessions.filter((s: any) => s.status === 'completed').length,
        cancelled: weekSessions.filter((s: any) => s.status === 'cancelled').length,
        noShow: weekSessions.filter((s: any) => s.status === 'no-show').length
      });
    }
  }

  return data;
}

// Helper function to calculate coach metrics
function calculateCoachMetrics(sessions: any[]) {
  const coachStats: Record<string, any> = {};

  sessions.forEach((session: any) => {
    const coachName = session.coaches ? `${session.coaches.first_name || ''} ${session.coaches.last_name || ''}`.trim() : 'Unknown';
    const coachId = session.coach_id;

    if (!coachStats[coachId]) {
      coachStats[coachId] = {
        coachName,
        coachEmail: session.coaches?.email || 'N/A',
        totalSessions: 0,
        completedSessions: 0,
        cancelledSessions: 0,
        noShowSessions: 0,
        totalDuration: 0
      };
    }

    coachStats[coachId].totalSessions++;
    coachStats[coachId].totalDuration += session.duration_minutes || 0;

    switch (session.status) {
      case 'completed':
        coachStats[coachId].completedSessions++;
        break;
      case 'cancelled':
        coachStats[coachId].cancelledSessions++;
        break;
      case 'no-show':
        coachStats[coachId].noShowSessions++;
        break;
    }
  });

  return Object.values(coachStats).map((coach: any) => ({
    ...coach,
    completionRate: coach.totalSessions > 0 ? (coach.completedSessions / coach.totalSessions) * 100 : 0,
    cancellationRate: coach.totalSessions > 0 ? (coach.cancelledSessions / coach.totalSessions) * 100 : 0,
    noShowRate: coach.totalSessions > 0 ? (coach.noShowSessions / coach.totalSessions) * 100 : 0,
    avgDuration: coach.totalSessions > 0 ? coach.totalDuration / coach.totalSessions : 0
  })).sort((a, b) => b.totalSessions - a.totalSessions);
}

// Analytics endpoints
router.get('/analytics', async (req, res) => {
  try {
    const { timeRange = '30d' } = req.query; // Default to "Last 30 days"

    // Fetch all necessary data from Supabase
    const [clientsRes, coachesRes, sessionsRes] = await Promise.all([
      supabase.from('clients').select('id, created_at'),
      supabase.from('coaches').select('id, created_at, status, hourly_rate_usd, rating, specialties, first_name, last_name'),
      supabase.from('sessions').select('id, created_at, starts_at, status, duration_minutes, coach_id, client_id')
    ]);

    const clients = clientsRes.data || [];
    const coaches = coachesRes.data || [];
    const sessions = sessionsRes.data || [];
    // Transform sessions to match appointments interface
    const appointments = sessions.map(session => ({
      ...session,
      scheduled_at: session.starts_at
    }));

    // Calculate time range
    const now = new Date();
    let startDate: Date;
    let prevStartDate: Date;

    // Handle different time range formats
    if (timeRange.toString().endsWith('m')) {
      // Monthly format: 1m, 3m, 6m
      const monthsAgo = parseInt(timeRange.toString().replace('m', ''));
      startDate = new Date(now);

      if (monthsAgo === 1) {
        // Current month: from first day of this month to today
        startDate.setDate(1);
        startDate.setHours(0, 0, 0, 0);

        // Previous period: same day range in previous month (for fair comparison)
        // Example: If today is Oct 13, compare Oct 1-13 vs Sep 1-13
        prevStartDate = new Date(startDate);
        prevStartDate.setMonth(prevStartDate.getMonth() - 1);

        // Calculate the previous period end date (same day of month as today, but in previous month)
        const currentDayOfMonth = now.getDate();
        const prevPeriodEnd = new Date(prevStartDate); // Start with Sep 1
        prevPeriodEnd.setDate(currentDayOfMonth); // Set to Sep 13 (same day as today)
        prevPeriodEnd.setHours(23, 59, 59, 999);

        // Store the end date for filtering (we'll use this in the filter logic)
        (prevStartDate as any).endDate = prevPeriodEnd;
      } else {
        // Multiple months: go back N months
        startDate.setMonth(startDate.getMonth() - monthsAgo);
        startDate.setHours(0, 0, 0, 0);

        // Previous period: same duration before startDate
        prevStartDate = new Date(startDate);
        prevStartDate.setMonth(prevStartDate.getMonth() - monthsAgo);
      }
    } else if (timeRange.toString() === '1y') {
      // Yearly format
      startDate = new Date(now);
      startDate.setFullYear(startDate.getFullYear() - 1);
      startDate.setHours(0, 0, 0, 0);

      // Previous period: same duration (1 year) before startDate
      prevStartDate = new Date(startDate);
      prevStartDate.setFullYear(prevStartDate.getFullYear() - 1);
    } else {
      // Daily format: 7d, 30d, 90d
      const daysAgo = parseInt(timeRange.toString().replace('d', ''));
      startDate = new Date(now.getTime() - (daysAgo * 24 * 60 * 60 * 1000));

      // Previous period: same duration before startDate
      prevStartDate = new Date(startDate.getTime() - (daysAgo * 24 * 60 * 60 * 1000));
    }

    // Calculate metrics for current period
    const currentPeriodClients = clients.filter(c => new Date(c.created_at) >= startDate);
    const currentPeriodCoaches = coaches.filter(c => new Date(c.created_at) >= startDate);
    const currentPeriodAppointments = appointments.filter(a => new Date(a.created_at) >= startDate);

    // For previous period, check if we have an endDate (for month-to-date comparison)
    const prevEndDate = (prevStartDate as any).endDate;
    const prevPeriodClients = clients.filter(c => {
      const date = new Date(c.created_at);
      if (prevEndDate) {
        return date >= prevStartDate && date <= prevEndDate;
      }
      return date >= prevStartDate && date < startDate;
    });
    const prevPeriodCoaches = coaches.filter(c => {
      const date = new Date(c.created_at);
      if (prevEndDate) {
        return date >= prevStartDate && date <= prevEndDate;
      }
      return date >= prevStartDate && date < startDate;
    });
    const prevPeriodAppointments = appointments.filter(a => {
      const date = new Date(a.created_at);
      if (prevEndDate) {
        return date >= prevStartDate && date <= prevEndDate;
      }
      return date >= prevStartDate && date < startDate;
    });

    // Debug logging for period comparison
    console.log('Analytics period comparison:', {
      timeRange,
      currentPeriod: {
        start: startDate.toISOString(),
        end: now.toISOString(),
        clients: currentPeriodClients.length,
        coaches: currentPeriodCoaches.length,
        sessions: currentPeriodAppointments.length
      },
      previousPeriod: {
        start: prevStartDate.toISOString(),
        end: prevEndDate ? prevEndDate.toISOString() : startDate.toISOString(),
        clients: prevPeriodClients.length,
        coaches: prevPeriodCoaches.length,
        sessions: prevPeriodAppointments.length
      }
    });

    // Calculate growth percentages
<<<<<<< HEAD
    // Return null when there's no previous data to compare against
    const userGrowth = prevPeriodClients.length > 0
      ? parseFloat(((currentPeriodClients.length - prevPeriodClients.length) / prevPeriodClients.length * 100).toFixed(1))
      : null;
    const coachGrowth = prevPeriodCoaches.length > 0
      ? parseFloat(((currentPeriodCoaches.length - prevPeriodCoaches.length) / prevPeriodCoaches.length * 100).toFixed(1))
      : null;
=======
    // Only show growth when there's previous data to compare against
    const userGrowth = prevPeriodClients.length > 0
      ? parseFloat(((currentPeriodClients.length - prevPeriodClients.length) / prevPeriodClients.length * 100).toFixed(1))
      : null; // No previous data = no meaningful comparison

    const coachGrowth = prevPeriodCoaches.length > 0
      ? parseFloat(((currentPeriodCoaches.length - prevPeriodCoaches.length) / prevPeriodCoaches.length * 100).toFixed(1))
      : null;

>>>>>>> 0376b927
    const sessionGrowth = prevPeriodAppointments.length > 0
      ? parseFloat(((currentPeriodAppointments.length - prevPeriodAppointments.length) / prevPeriodAppointments.length * 100).toFixed(1))
      : null;

    // Calculate revenue (estimated since sessions table doesn't have price)
    const completedSessions = appointments.filter(a => a.status === 'completed');
    const totalRevenue = completedSessions.length * 75; // Estimate $75 per session
    
    const currentCompletedSessions = currentPeriodAppointments.filter(a => a.status === 'completed');
    const currentRevenue = currentCompletedSessions.length * 75;
    
    const prevCompletedSessions = prevPeriodAppointments.filter(a => a.status === 'completed');
    const prevRevenue = prevCompletedSessions.length * 75;
    
    const revenueGrowth = prevRevenue > 0
      ? parseFloat(((currentRevenue - prevRevenue) / prevRevenue * 100).toFixed(1))
<<<<<<< HEAD
      : null;
=======
      : null; // No previous revenue = no meaningful comparison
>>>>>>> 0376b927

    // Calculate coach metrics - include both 'approved' and 'active' coaches
    const activeCoaches = coaches.filter(c => c.status === 'approved' || c.status === 'active');
    const coachesWithRatings = activeCoaches.filter(c => c.rating && parseFloat(c.rating) > 0);

    // Debug logging for rating calculation
    console.log('Analytics - Coach rating calculation:', {
      totalCoaches: coaches.length,
      activeCoaches: activeCoaches.length,
      coachesWithRatings: coachesWithRatings.length,
      coachStatuses: coaches.map(c => ({ name: `${c.first_name} ${c.last_name}`, status: c.status, rating: c.rating })),
      ratings: coachesWithRatings.map(c => parseFloat(c.rating))
    });

    const averageRatingNum = coachesWithRatings.length > 0
      ? coachesWithRatings.reduce((sum, c) => sum + (parseFloat(c.rating) || 0), 0) / coachesWithRatings.length
      : 0;
    const averageRating = averageRatingNum.toFixed(1);
    
    // Calculate total coach hours
    const completedAppointments = appointments.filter(a => a.status === 'completed');
    const totalCoachHours = completedAppointments.reduce((sum, session) => sum + ((session.duration_minutes || 60) / 60), 0);
    
    // Calculate average session duration
    const averageSessionDuration = completedAppointments.length > 0
      ? Math.round(completedAppointments.reduce((sum, session) => sum + (session.duration_minutes || 60), 0) / completedAppointments.length)
      : 60;

    // Calculate specialty distribution
    const specialtyCount: Record<string, number> = {};
    coaches.forEach(coach => {
      if (Array.isArray(coach.specialties)) {
        coach.specialties.forEach(specialty => {
          specialtyCount[specialty] = (specialtyCount[specialty] || 0) + 1;
        });
      }
    });

    const topSpecialties = Object.entries(specialtyCount)
      .sort(([, a], [, b]) => b - a)
      .slice(0, 5)
      .map(([name, count]) => ({
        name,
        sessions: count * 10, // Estimate sessions per specialty
        percentage: Math.round((count / coaches.length) * 100)
      }));

    // Get top coaches by appointment count
    const coachAppointmentCount: Record<string, number> = {};
    appointments.forEach(apt => {
      if (apt.coach_id) {
        coachAppointmentCount[apt.coach_id] = (coachAppointmentCount[apt.coach_id] || 0) + 1;
      }
    });

    const topCoachesList = Object.entries(coachAppointmentCount)
      .sort(([, a], [, b]) => b - a)
      .slice(0, 5)
      .map(([coachId, count]) => {
        const coach = coaches.find(c => c.id === coachId);
        const coachSessions = appointments.filter(a => a.coach_id === coachId && a.status === 'completed');
        const revenue = coachSessions.length * 75; // Estimate $75 per session
        
        // Build proper coach name from first_name and last_name
        const coachName = coach ? 
          `${coach.first_name || ''} ${coach.last_name || ''}`.trim() || 'Unknown Coach' :
          'Unknown Coach';
        
        // Get actual rating from coach data, convert to number and format
        const coachRating = coach?.rating ? parseFloat(coach.rating.toString()) : 0;

        return {
          id: coachId,
          name: coachName,
          rating: Number(coachRating.toFixed(1)), // Use actual rating, not fallback
          sessions: count,
          revenue
        };
      });

    // Calculate session metrics
    const completedCount = appointments.filter(a => a.status === 'completed').length;
    const cancelledCount = appointments.filter(a => a.status === 'cancelled').length;
    const noShowCount = appointments.filter(a => a.status === 'no-show').length;
    const totalScheduled = appointments.filter(a => ['completed', 'cancelled', 'no-show', 'scheduled'].includes(a.status)).length;
    
    const completionRate = totalScheduled > 0 ? ((completedCount / totalScheduled) * 100).toFixed(1) : 0;
    const cancellationRate = totalScheduled > 0 ? ((cancelledCount / totalScheduled) * 100).toFixed(1) : 0;
    const noShowRate = totalScheduled > 0 ? ((noShowCount / totalScheduled) * 100).toFixed(1) : 0;

    // Calculate user metrics
    const currentMonthStart = new Date(now.getFullYear(), now.getMonth(), 1);
    const newUsersThisMonth = clients.filter(c => new Date(c.created_at) >= currentMonthStart).length;
    
    // Active users (had appointments in last 30 days)
    const last30Days = new Date(now.getTime() - (30 * 24 * 60 * 60 * 1000));
    const recentAppointmentClientIds = new Set(
      appointments
        .filter(a => new Date(a.scheduled_at) >= last30Days)
        .map(a => a.client_id)
    );
    const activeUsers = recentAppointmentClientIds.size;
    
    // Calculate averages
    const averageSessionsPerUser = clients.length > 0 ? (appointments.length / clients.length).toFixed(1) : 0;
    const averageSessionValue = completedCount > 0 ? (totalRevenue / completedCount).toFixed(2) : 0;
    const revenuePerUser = clients.length > 0 ? (totalRevenue / clients.length).toFixed(2) : 0;

    // Coach utilization (percentage of coaches with appointments)
    const coachesWithAppointments = new Set(appointments.map(a => a.coach_id)).size;
    const coachUtilizationRate = activeCoaches.length > 0 
      ? ((coachesWithAppointments / activeCoaches.length) * 100).toFixed(1)
      : 0;

    const analyticsData = {
      overview: {
        // Show data for the selected period, not all-time
        totalUsers: currentPeriodClients.length + currentPeriodCoaches.length,
        totalCoaches: currentPeriodCoaches.length,
        totalSessions: currentCompletedSessions.length, // Only count completed sessions in current period
        totalRevenue: currentRevenue, // Revenue from current period only
        userGrowth,
        coachGrowth,
        sessionGrowth,
        revenueGrowth
      },
      userMetrics: {
        newUsersThisMonth,
        activeUsers,
        userRetentionRate: 78.5, // Would need more complex calculation with historical data
        averageSessionsPerUser
      },
      coachMetrics: {
        averageRating,
        totalCoachHours: Math.round(totalCoachHours),
        averageSessionDuration,
        coachUtilizationRate
      },
      financialMetrics: {
        monthlyRecurringRevenue: currentRevenue,
        averageSessionValue,
        revenuePerUser,
        conversionRate: 23.4 // Would need more complex calculation
      },
      sessionMetrics: {
        completionRate,
        noShowRate,
        cancellationRate,
        averageRating: averageRatingNum // Use coach average rating as proxy
      },
      topCoaches: topCoachesList.length > 0 ? topCoachesList : [
        { id: '1', name: 'No data available', rating: 0, sessions: 0, revenue: 0 }
      ],
      topSpecialties: topSpecialties.length > 0 ? topSpecialties : [
        { name: 'No data available', sessions: 0, percentage: 0 }
      ]
    };

    res.json(analyticsData);
  } catch (error) {
    console.error('Analytics fetch error:', error);
    res.status(500).json({ error: 'Failed to fetch analytics' });
  }
});

// Settings endpoints
router.get('/settings', async (req, res) => {
  try {
    // TODO: Implement settings storage in database
    // For now, return mock settings
    const settings = {
      general: {
        siteName: 'ACT Coaching For Life',
        siteDescription: 'Professional ACT coaching platform connecting clients with certified coaches',
        supportEmail: 'support@actcoaching.com',
        maintenanceMode: false,
        registrationEnabled: true,
        coachApprovalRequired: true
      },
      notifications: {
        emailNotifications: true,
        smsNotifications: false,
        pushNotifications: true,
        adminAlerts: true,
        userWelcomeEmails: true,
        appointmentReminders: true
      },
      security: {
        sessionTimeout: 30,
        passwordMinLength: 8,
        requireTwoFactor: false,
        maxLoginAttempts: 5,
        ipWhitelist: []
      },
      payment: {
        squareApplicationId: 'sq0idp-...',
        squareWebhookSecret: 'sq_webhook_...',
        defaultCurrency: 'USD',
        taxRate: 0,
        processingFee: 2.9
      },
      scheduling: {
        defaultSessionDuration: 60,
        maxAdvanceBooking: 30,
        cancellationWindow: 24,
        timeZone: 'America/New_York',
        businessHours: {
          start: '09:00',
          end: '17:00',
          days: ['Monday', 'Tuesday', 'Wednesday', 'Thursday', 'Friday']
        }
      }
    };

    res.json(settings);
  } catch (error) {
    console.error('Settings fetch error:', error);
    res.status(500).json({ error: 'Failed to fetch settings' });
  }
});

router.post('/settings', async (req, res) => {
  try {
    const settings = req.body;
    
    // TODO: Implement settings storage in database
    // For now, just return success
    res.json({ success: true, message: 'Settings saved successfully' });
  } catch (error) {
    console.error('Settings save error:', error);
    res.status(500).json({ error: 'Failed to save settings' });
  }
});

// Admin verification endpoint
router.get('/verify-admin', async (req: AuthRequest, res: Response) => {
  try {
    // If we reach here, the user is authenticated and has admin role
    // (due to the middleware)
    res.json({
      success: true,
      admin: req.user,
      message: 'Admin verified'
    });
  } catch (error) {
    console.error('Admin verification error:', error);
    res.status(500).json({ error: 'Admin verification failed' });
  }
});

// Create sample appointments for testing
router.post('/create-sample-data', async (req, res) => {
  try {
    console.log('Creating sample appointments/sessions...');
    
    // Get first client and coach
    const { data: clients } = await supabase.from('clients').select('id').limit(1);
    const { data: coaches } = await supabase.from('coaches').select('id').eq('status', 'approved').limit(1);
    
    if (!clients?.length || !coaches?.length) {
      return res.status(400).json({ error: 'Need at least one client and one approved coach' });
    }
    
    const clientId = clients[0].id;
    const coachId = coaches[0].id;
    const now = new Date();
    
    // Try to create in appointments table first
    const sampleAppointments = [
      {
        client_id: clientId,
        coach_id: coachId,
        status: 'completed',
        scheduled_at: new Date(now.getTime() - 7 * 24 * 60 * 60 * 1000).toISOString(), // 1 week ago
        price: 85,
        created_at: new Date(now.getTime() - 8 * 24 * 60 * 60 * 1000).toISOString()
      },
      {
        client_id: clientId,
        coach_id: coachId,
        status: 'scheduled',
        scheduled_at: new Date(now.getTime() + 2 * 24 * 60 * 60 * 1000).toISOString(), // 2 days from now
        price: 85,
        created_at: now.toISOString()
      },
      {
        client_id: clientId,
        coach_id: coachId,
        status: 'completed',
        scheduled_at: new Date(now.getTime() - 2 * 24 * 60 * 60 * 1000).toISOString(), // 2 days ago
        price: 75,
        created_at: new Date(now.getTime() - 3 * 24 * 60 * 60 * 1000).toISOString()
      }
    ];
    
    const { data: appointments, error: appointmentsError } = await supabase
      .from('appointments')
      .insert(sampleAppointments)
      .select();
    
    if (appointmentsError) {
      console.log('Appointments table error, trying sessions table:', appointmentsError.message);
      
      // Try sessions table instead
      const sampleSessions = sampleAppointments.map(apt => ({
        client_id: apt.client_id,
        coach_id: apt.coach_id,
        status: apt.status,
        starts_at: apt.scheduled_at,
        scheduled_at: apt.scheduled_at,
        duration_minutes: 60,
        created_at: apt.created_at
      }));
      
      const { data: sessions, error: sessionsError } = await supabase
        .from('sessions')
        .insert(sampleSessions)
        .select();
      
      if (sessionsError) {
        throw new Error(`Failed to create sample data: ${sessionsError.message}`);
      }
      
      return res.json({
        success: true,
        message: 'Created sample sessions',
        data: sessions
      });
    }
    
    res.json({
      success: true,
      message: 'Created sample appointments',
      data: appointments
    });
  } catch (error) {
    console.error('Sample data creation error:', error);
    res.status(500).json({ error: error.message });
  }
});

// Database test endpoint
router.get('/test-db', async (req, res) => {
  try {
    console.log('Testing database connection...');
    
    // Test clients table
    const { data: clientsData, error: clientsError, count: clientsCount } = await supabase
      .from('clients')
      .select('*', { count: 'exact' })
      .limit(5);
    
    console.log('Clients test result:', { data: clientsData, error: clientsError, count: clientsCount });
    
    // Test coaches table
    const { data: coachesData, error: coachesError, count: coachesCount } = await supabase
      .from('coaches')
      .select('*', { count: 'exact' })
      .limit(5);
    
    console.log('Coaches test result:', { data: coachesData, error: coachesError, count: coachesCount });
    
    res.json({
      clients: {
        count: clientsCount,
        error: clientsError?.message || null,
        sample: clientsData || []
      },
      coaches: {
        count: coachesCount,
        error: coachesError?.message || null,
        sample: coachesData || []
      }
    });
  } catch (error) {
    console.error('Database test error:', error);
    res.status(500).json({ error: error.message });
  }
});

// Test appointment reminders
router.post('/test-reminders/:sessionId', async (req: AuthRequest, res: Response) => {
  try {
    const { sessionId } = req.params;

    if (!sessionId) {
      return res.status(400).json({ error: 'Session ID is required' });
    }

    console.log(`Testing reminders for session ${sessionId}`);

    // Trigger reminders for this session
    await appointmentReminderService.scheduleSessionReminders(sessionId);

    res.json({
      success: true,
      message: `Reminders triggered for session ${sessionId}`,
      details: 'Check your email and messages for the reminders'
    });
  } catch (error) {
    console.error('Test reminder error:', error);
    res.status(500).json({
      success: false,
      error: 'Failed to trigger reminders',
      details: error instanceof Error ? error.message : error
    });
  }
});

// Process due reminders manually (for testing)
router.post('/process-reminders', async (req: AuthRequest, res: Response) => {
  try {
    console.log('Manually processing due reminders...');

    await appointmentReminderService.processDueReminders();

    res.json({
      success: true,
      message: 'Due reminders processed successfully'
    });
  } catch (error) {
    console.error('Process reminders error:', error);
    res.status(500).json({
      success: false,
      error: 'Failed to process reminders',
      details: error instanceof Error ? error.message : error
    });
  }
});

// Check and send reminders for upcoming sessions
router.post('/check-upcoming-sessions', async (req: AuthRequest, res: Response) => {
  try {
    console.log('Checking for upcoming sessions without reminders...');

    await appointmentReminderService.checkUpcomingSessions();

    res.json({
      success: true,
      message: 'Checked upcoming sessions and sent necessary reminders'
    });
  } catch (error) {
    console.error('Check upcoming sessions error:', error);
    res.status(500).json({
      success: false,
      error: 'Failed to check upcoming sessions',
      details: error instanceof Error ? error.message : error
    });
  }
});

// Test SMTP email configuration
router.post('/test-email', async (req: AuthRequest, res: Response) => {
  try {
    const { testEmail } = req.body;
    const adminId = req.user?.id || req.user?.userId;
    
    if (!adminId) {
      return res.status(401).json({ error: 'Admin authentication required' });
    }
    
    if (!testEmail) {
      return res.status(400).json({ error: 'Test email address is required' });
    }
    
    console.log('Testing SMTP email to:', testEmail);
    
    // Send test credentials email
    const testCredentials = {
      email: testEmail,
      password: 'TestPassword123!',
      firstName: 'Test',
      lastName: 'User',
      role: 'client'
    };
    
    const result = await emailService.sendUserCredentials(testCredentials);
    
    if (result.success) {
      res.json({
        success: true,
        message: 'Test email sent successfully',
        details: result
      });
    } else {
      res.status(500).json({
        success: false,
        message: 'Failed to send test email',
        error: result.error,
        details: result.details
      });
    }
  } catch (error) {
    console.error('Test email error:', error);
    res.status(500).json({
      success: false,
      error: 'Failed to send test email',
      details: error instanceof Error ? error.message : error
    });
  }
});

// System health check
router.get('/health', async (req, res) => {
  try {
    // Check database connection
    const { data, error } = await supabase
      .from('clients')
      .select('count')
      .limit(1);

    if (error) {
      throw error;
    }

    res.json({
      status: 'healthy',
      database: 'connected',
      timestamp: new Date().toISOString()
    });
  } catch (error) {
    console.error('Health check error:', error);
    res.status(500).json({
      status: 'unhealthy',
      database: 'disconnected',
      error: error.message,
      timestamp: new Date().toISOString()
    });
  }
});

// Create or get conversation endpoint
router.post('/conversations', async (req: AuthRequest, res: Response) => {
  try {
    const { partnerId, partnerRole } = req.body;
    // Try both id and userId fields from JWT payload
    const adminId = req.user?.id || req.user?.userId;

    if (!adminId) {
      console.error('Admin ID not found in request. User object:', req.user);
      return res.status(401).json({ error: 'Admin authentication required' });
    }

    if (!partnerId || !partnerRole) {
      return res.status(400).json({ error: 'Partner ID and role are required' });
    }

    console.log('Admin conversation creation:', { adminId, partnerId, partnerRole });

    // Check if conversation already exists
    const { data: existingMessages } = await supabase
      .from('messages')
      .select('id')
      .or(`and(sender_id.eq.${adminId},recipient_id.eq.${partnerId}),and(sender_id.eq.${partnerId},recipient_id.eq.${adminId})`)
      .limit(1);

    if (existingMessages && existingMessages.length > 0) {
      // Conversation already exists
      return res.json({
        success: true,
        message: 'Conversation already exists',
        conversationExists: true
      });
    }

    // Get partner information to validate they exist
    let partnerInfo = null;
    if (partnerRole === 'client') {
      const { data: client } = await supabase
        .from('clients')
        .select('id, first_name, last_name, email')
        .eq('id', partnerId)
        .single();
      partnerInfo = client;
    } else if (partnerRole === 'coach') {
      const { data: coach } = await supabase
        .from('coaches')
        .select('id, first_name, last_name, email')
        .eq('id', partnerId)
        .single();
      partnerInfo = coach;
    }

    if (!partnerInfo) {
      return res.status(404).json({ error: 'Partner not found' });
    }

    // Just return success - conversation will be created when first message is sent
    res.json({
      success: true,
      message: 'Conversation ready to be created',
      conversationExists: false,
      partnerInfo: {
        id: partnerInfo.id,
        name: `${partnerInfo.first_name} ${partnerInfo.last_name}`,
        email: partnerInfo.email,
        role: partnerRole
      }
    });
  } catch (error) {
    console.error('Create conversation error:', error);
    res.status(500).json({ error: 'Failed to create conversation' });
  }
});

// Admin messaging endpoints
router.get('/conversations', async (req: AuthRequest, res: Response) => {
  try {
    // Try both id and userId fields from JWT payload
    const adminId = req.user?.id || req.user?.userId;
    
    if (!adminId) {
      console.error('Admin ID not found in request. User object:', req.user);
      return res.status(401).json({ error: 'Admin authentication required' });
    }
    
    console.log('Admin conversations request from user:', adminId);
    
    // Get all messages where admin is involved
    const { data: messages, error } = await supabase
      .from('messages')
      .select('id, sender_id, recipient_id, body, created_at, read_at')
      .or(`sender_id.eq.${adminId},recipient_id.eq.${adminId}`)
      .order('created_at', { ascending: false });

    if (error) {
      console.error('Messages fetch error:', error);
      return res.status(500).json({ error: 'Failed to fetch messages', details: error.message });
    }

    // Group messages by conversation partners
    const conversationMap = new Map();
    
    for (const message of messages || []) {
      let partnerId: string;
      let partnerName: string = 'Unknown User';
      let partnerRole: 'client' | 'coach' = 'client';

      // Determine conversation partner
      if (message.sender_id === adminId) {
        partnerId = message.recipient_id;
      } else {
        partnerId = message.sender_id;
      }

      let partnerPhoto: string | null = null;

      // Get partner info from clients table first
      const { data: clientData } = await supabase
        .from('clients')
        .select('first_name, last_name, email, profile_photo')
        .eq('id', partnerId)
        .single();
      
      if (clientData) {
        partnerName = `${clientData.first_name || ''} ${clientData.last_name || ''}`.trim() || 'Unknown Client';
        partnerRole = 'client';
        partnerPhoto = clientData.profile_photo;
      } else {
        // Try coaches table
        const { data: coachData } = await supabase
          .from('coaches')
          .select('first_name, last_name, email, profile_photo')
          .eq('id', partnerId)
          .single();
        
        if (coachData) {
          partnerName = `${coachData.first_name || ''} ${coachData.last_name || ''}`.trim() || 'Unknown Coach';
          partnerRole = 'coach';
          partnerPhoto = coachData.profile_photo;
        }
      }

      const conversationKey = partnerId;
      
      if (!conversationMap.has(conversationKey)) {
        conversationMap.set(conversationKey, {
          partnerId,
          partnerName,
          partnerRole,
          partnerPhoto,
          lastBody: message.body || '',
          lastAt: message.created_at,
          unreadCount: 0,
          totalMessages: 1
        });
      } else {
        const conversation = conversationMap.get(conversationKey);
        conversation.totalMessages++;
        
        // Update if this message is more recent
        if (new Date(message.created_at) > new Date(conversation.lastAt)) {
          conversation.lastBody = message.body || '';
          conversation.lastAt = message.created_at;
        }
      }

      // Count unread messages (messages to admin that haven't been read)
      if (message.recipient_id === adminId && !message.read_at) {
        const conversation = conversationMap.get(conversationKey);
        conversation.unreadCount++;
      }
    }

    const conversations = Array.from(conversationMap.values())
      .sort((a, b) => new Date(b.lastAt).getTime() - new Date(a.lastAt).getTime());

    res.json({ success: true, data: conversations });
  } catch (error) {
    console.error('Admin conversations error:', error);
    res.status(500).json({ error: 'Failed to fetch conversations' });
  }
});

router.get('/messages', async (req: AuthRequest, res: Response) => {
  try {
    const { conversation_with } = req.query;
    // Try both id and userId fields from JWT payload
    const adminId = req.user?.id || req.user?.userId;

    if (!adminId) {
      console.error('Admin ID not found in request. User object:', req.user);
      return res.status(401).json({ error: 'Admin authentication required' });
    }

    if (!conversation_with) {
      return res.status(400).json({ error: 'conversation_with parameter is required' });
    }

    console.log('Admin messages request:', { adminId, conversation_with });

    // Get messages between admin and the specified user
    const { data: messages, error } = await supabase
      .from('messages')
      .select('*')
      .or(`and(sender_id.eq.${adminId},recipient_id.eq.${conversation_with}),and(sender_id.eq.${conversation_with},recipient_id.eq.${adminId})`)
      .order('created_at', { ascending: true });

    if (error) {
      console.error('Messages fetch error:', error);
      return res.status(500).json({ error: 'Failed to fetch messages', details: error.message });
    }

    res.json({ success: true, data: messages || [] });
  } catch (error) {
    console.error('Admin messages error:', error);
    res.status(500).json({ error: 'Failed to fetch messages' });
  }
});

router.put('/messages/:messageId/read', async (req: AuthRequest, res: Response) => {
  try {
    const { messageId } = req.params;
    // Try both id and userId fields from JWT payload
    const adminId = req.user?.id || req.user?.userId;

    if (!adminId) {
      console.error('Admin ID not found in request. User object:', req.user);
      return res.status(401).json({ error: 'Admin authentication required' });
    }

    // Mark message as read
    const { data, error } = await supabase
      .from('messages')
      .update({ read_at: new Date().toISOString() })
      .eq('id', messageId)
      .eq('recipient_id', adminId)
      .select()
      .single();

    if (error) {
      console.error('Mark read error:', error);
      throw error;
    }

    res.json({ success: true, data });
  } catch (error) {
    console.error('Admin mark read error:', error);
    res.status(500).json({ error: 'Failed to mark message as read' });
  }
});

router.delete('/messages/:messageId/everyone', async (req: AuthRequest, res: Response) => {
  try {
    const { messageId } = req.params;

    // Admin can delete any message for everyone
    const { data, error } = await supabase
      .from('messages')
      .update({
        deleted_for_everyone: true,
        deleted_at: new Date().toISOString(),
        body: 'This message was deleted'
      })
      .eq('id', messageId)
      .select()
      .single();

    if (error) {
      console.error('Delete message error:', error);
      throw error;
    }

    // Emit socket event for real-time update
    const io = req.app.get('io');
    if (io) {
      io.emit('message:deleted_everyone', {
        messageId,
        deletedBy: req.user?.id
      });
    }

    res.json({ success: true, data });
  } catch (error) {
    console.error('Admin delete message error:', error);
    res.status(500).json({ error: 'Failed to delete message' });
  }
});

router.put('/messages/:messageId/hide', async (req: AuthRequest, res: Response) => {
  try {
    const { messageId } = req.params;
    // Try both id and userId fields from JWT payload
    const adminId = req.user?.id || req.user?.userId;

    if (!adminId) {
      console.error('Admin ID not found in request. User object:', req.user);
      return res.status(401).json({ error: 'Admin authentication required' });
    }

    console.log('Hide message request:', { messageId, adminId });

    // Get current message
    const { data: message, error: fetchError } = await supabase
      .from('messages')
      .select('id, hidden_for_users')
      .eq('id', messageId)
      .single();

    if (fetchError) {
      console.error('Fetch message error:', fetchError);
      return res.status(404).json({ error: 'Message not found', details: fetchError.message });
    }

    if (!message) {
      return res.status(404).json({ error: 'Message not found' });
    }

    // Add admin to hidden_for_users array
    const hiddenUsers = Array.isArray(message.hidden_for_users) ? message.hidden_for_users : [];
    if (!hiddenUsers.includes(adminId)) {
      hiddenUsers.push(adminId);
    }

    console.log('Updating hidden_for_users:', { messageId, hiddenUsers });

    const { data, error } = await supabase
      .from('messages')
      .update({ hidden_for_users: hiddenUsers })
      .eq('id', messageId)
      .select()
      .single();

    if (error) {
      console.error('Hide message update error:', error);
      return res.status(500).json({ error: 'Failed to update message', details: error.message });
    }

    console.log('Message hidden successfully:', data);
    res.json({ success: true, data });
  } catch (error) {
    console.error('Admin hide message error:', error);
    res.status(500).json({ error: 'Failed to hide message', details: error.message });
  }
});

router.delete('/conversations/:partnerId', async (req: AuthRequest, res: Response) => {
  try {
    const { partnerId } = req.params;
    // Try both id and userId fields from JWT payload
    const adminId = req.user?.id || req.user?.userId;

    if (!adminId) {
      console.error('Admin ID not found in request. User object:', req.user);
      return res.status(401).json({ error: 'Admin authentication required' });
    }

    // Delete all messages between admin and partner
    const { error } = await supabase
      .from('messages')
      .delete()
      .or(`and(sender_id.eq.${adminId},recipient_id.eq.${partnerId}),and(sender_id.eq.${partnerId},recipient_id.eq.${adminId})`);

    if (error) {
      console.error('Delete conversation error:', error);
      throw error;
    }

    res.json({ success: true, message: 'Conversation deleted successfully' });
  } catch (error) {
    console.error('Admin delete conversation error:', error);
    res.status(500).json({ error: 'Failed to delete conversation' });
  }
});

router.post('/upload-attachment', uploadAttachment.single('attachment'), async (req: AuthRequest, res: Response) => {
  try {
    const adminId = req.user?.id || req.user?.userId;
    
    if (!adminId) {
      return res.status(401).json({ error: 'Admin authentication required' });
    }

    if (!req.file) {
      return res.status(400).json({
        success: false,
        message: 'No file uploaded'
      });
    }

    // Upload file to Supabase Storage using admin ID
    const uploadResult = await uploadToSupabase(req.file, adminId);

    res.json({
      success: true,
      data: {
        url: uploadResult.url,
        name: req.file.originalname,
        size: req.file.size,
        type: req.file.mimetype,
        path: uploadResult.path
      }
    });
  } catch (error) {
    console.error('Admin upload error:', error);
    res.status(500).json({ 
      success: false, 
      message: error instanceof Error ? error.message : 'Failed to upload attachment' 
    });
  }
});

// Admin Profile endpoints
router.get('/profile', async (req: AuthRequest, res: Response) => {
  try {
    const adminId = req.user?.id || req.user?.userId;
    
    if (!adminId) {
      return res.status(401).json({ error: 'Admin authentication required' });
    }

    // First try to get from admins table, if not found try users table
    let { data: adminData, error: adminError } = await supabase
      .from('admins')
      .select('id, email, first_name, last_name, profile_photo')
      .eq('id', adminId)
      .single();

    if (adminError && adminError.code === 'PGRST116') {
      // Not found in admins table, try users table
      const { data: userData, error: userError } = await supabase
        .from('users')
        .select('id, email, first_name, last_name, profile_photo')
        .eq('id', adminId)
        .eq('role', 'admin')
        .single();
      
      if (userError) {
        console.error('Admin profile fetch error:', userError);
        return res.status(404).json({ error: 'Admin profile not found' });
      }
      
      adminData = userData;
    } else if (adminError) {
      console.error('Admin profile fetch error:', adminError);
      return res.status(500).json({ error: 'Failed to fetch admin profile' });
    }

    res.json({ success: true, data: adminData });
  } catch (error) {
    console.error('Admin profile error:', error);
    res.status(500).json({ error: 'Failed to fetch admin profile' });
  }
});

router.put('/profile', async (req: AuthRequest, res: Response) => {
  try {
    const adminId = req.user?.id || req.user?.userId;
    
    if (!adminId) {
      return res.status(401).json({ error: 'Admin authentication required' });
    }

    const { first_name, last_name, profile_photo } = req.body;
    const updateData: any = {};
    
    if (first_name !== undefined) updateData.first_name = first_name;
    if (last_name !== undefined) updateData.last_name = last_name;
    if (profile_photo !== undefined) updateData.profile_photo = profile_photo;

    if (Object.keys(updateData).length === 0) {
      return res.status(400).json({ error: 'No valid fields provided for update' });
    }

    // Try to update admins table first
    let { data, error } = await supabase
      .from('admins')
      .update(updateData)
      .eq('id', adminId)
      .select('id, email, first_name, last_name, profile_photo')
      .single();

    if (error && error.code === 'PGRST116') {
      // Not found in admins table, try users table
      const { data: userData, error: userError } = await supabase
        .from('users')
        .update(updateData)
        .eq('id', adminId)
        .eq('role', 'admin')
        .select('id, email, first_name, last_name, profile_photo')
        .single();
      
      if (userError) {
        console.error('Admin profile update error:', userError);
        return res.status(404).json({ error: 'Admin profile not found' });
      }
      
      data = userData;
    } else if (error) {
      console.error('Admin profile update error:', error);
      return res.status(500).json({ error: 'Failed to update admin profile' });
    }

    res.json({ success: true, data, message: 'Profile updated successfully' });
  } catch (error) {
    console.error('Admin profile update error:', error);
    res.status(500).json({ error: 'Failed to update admin profile' });
  }
});

// System logs endpoint - Admin only
router.get('/system-logs', authorize('admin'), async (req, res) => {
  try {
    const { page = 1, limit = 50, level, action, user_type } = req.query;
    const offset = (Number(page) - 1) * Number(limit);

    // Get system logs from multiple audit tables and console logs
    let allLogs: any[] = [];

    // Get admin audit logs
    const { data: adminLogs, error: adminLogsError } = await supabase
      .from('admin_audit_log')
      .select(`
        *,
        admin:admin_id(first_name, last_name, email)
      `)
      .order('created_at', { ascending: false })
      .limit(100);

    if (adminLogs && !adminLogsError) {
      const formattedAdminLogs = adminLogs.map(log => ({
        id: log.id,
        timestamp: log.created_at,
        level: 'INFO',
        action: log.action,
        user_type: 'admin',
        user_id: log.admin_id,
        user_name: log.admin ? `${log.admin.first_name} ${log.admin.last_name}` : 'Unknown',
        user_email: log.admin?.email || '',
        details: log.details || '',
        metadata: log.metadata || {},
        ip_address: log.ip_address || '',
        user_agent: log.user_agent || '',
        source: 'admin_audit'
      }));
      allLogs = [...allLogs, ...formattedAdminLogs];
    }

    // Get staff audit logs
    const { data: staffLogs, error: staffLogsError } = await supabase
      .from('staff_audit_log')
      .select(`
        *,
        staff:staff_id(first_name, last_name, email)
      `)
      .order('created_at', { ascending: false })
      .limit(100);

    if (staffLogs && !staffLogsError) {
      const formattedStaffLogs = staffLogs.map(log => ({
        id: log.id,
        timestamp: log.created_at,
        level: 'INFO',
        action: log.action,
        user_type: 'staff',
        user_id: log.staff_id,
        user_name: log.staff ? `${log.staff.first_name} ${log.staff.last_name}` : 'Unknown',
        user_email: log.staff?.email || '',
        details: log.details || '',
        metadata: log.metadata || {},
        ip_address: log.ip_address || '',
        user_agent: log.user_agent || '',
        source: 'staff_audit'
      }));
      allLogs = [...allLogs, ...formattedStaffLogs];
    }

    // Get client audit logs
    const { data: clientLogs, error: clientLogsError } = await supabase
      .from('client_audit_log')
      .select(`
        *,
        client:client_id(first_name, last_name, email)
      `)
      .order('created_at', { ascending: false })
      .limit(100);

    if (clientLogs && !clientLogsError) {
      const formattedClientLogs = clientLogs.map(log => ({
        id: log.id,
        timestamp: log.created_at,
        level: 'INFO',
        action: log.action,
        user_type: 'client',
        user_id: log.client_id,
        user_name: log.client ? `${log.client.first_name} ${log.client.last_name}` : 'Unknown',
        user_email: log.client?.email || '',
        details: log.details || '',
        metadata: log.metadata || {},
        ip_address: log.ip_address || '',
        user_agent: log.user_agent || '',
        source: 'client_audit'
      }));
      allLogs = [...allLogs, ...formattedClientLogs];
    }

    // Get coach audit logs
    const { data: coachLogs, error: coachLogsError } = await supabase
      .from('coach_audit_log')
      .select(`
        *,
        coach:coach_id(first_name, last_name, email)
      `)
      .order('created_at', { ascending: false })
      .limit(100);

    if (coachLogs && !coachLogsError) {
      const formattedCoachLogs = coachLogs.map(log => ({
        id: log.id,
        timestamp: log.created_at,
        level: 'INFO',
        action: log.action,
        user_type: 'coach',
        user_id: log.coach_id,
        user_name: log.coach ? `${log.coach.first_name} ${log.coach.last_name}` : 'Unknown',
        user_email: log.coach?.email || '',
        details: log.details || '',
        metadata: log.metadata || {},
        ip_address: log.ip_address || '',
        user_agent: log.user_agent || '',
        source: 'coach_audit'
      }));
      allLogs = [...allLogs, ...formattedCoachLogs];
    }

    // Get session audit logs
    const { data: sessionLogs, error: sessionLogsError } = await supabase
      .from('session_audit_log')
      .select(`
        *,
        session:session_id(id)
      `)
      .order('created_at', { ascending: false })
      .limit(100);

    if (sessionLogs && !sessionLogsError) {
      const formattedSessionLogs = sessionLogs.map(log => ({
        id: log.id,
        timestamp: log.created_at,
        level: 'INFO',
        action: log.action,
        user_type: log.user_type,
        user_id: log.user_id,
        user_name: log.metadata?.user_name || 'Unknown',
        user_email: log.metadata?.user_email || '',
        details: log.details || '',
        metadata: log.metadata || {},
        ip_address: log.ip_address || '',
        user_agent: log.user_agent || '',
        source: 'session_audit'
      }));
      allLogs = [...allLogs, ...formattedSessionLogs];
    }

    // Get coach application audit logs if the table exists
    try {
      const { data: coachApplicationLogs, error: coachAppLogsError } = await supabase
        .from('coach_application_audit_log')
        .select(`
          *,
          coach:coach_id(first_name, last_name, email),
          admin:admin_id(first_name, last_name, email)
        `)
        .order('created_at', { ascending: false })
        .limit(100);

      if (coachApplicationLogs && !coachAppLogsError) {
        const formattedCoachAppLogs = coachApplicationLogs.map(log => ({
          id: log.id,
          timestamp: log.created_at,
          level: 'INFO',
          action: log.action,
          user_type: log.admin_id ? 'admin' : 'coach',
          user_id: log.admin_id || log.coach_id,
          user_name: log.admin ? `${log.admin.first_name} ${log.admin.last_name}` :
                     log.coach ? `${log.coach.first_name} ${log.coach.last_name}` : 'Unknown',
          user_email: log.admin?.email || log.coach?.email || '',
          details: log.details || '',
          metadata: log.metadata || {},
          ip_address: log.ip_address || '',
          user_agent: log.user_agent || '',
          source: 'coach_application_audit'
        }));
        allLogs = [...allLogs, ...formattedCoachAppLogs];
      }
    } catch (error) {
      console.log('Coach application audit table not found, skipping...');
    }

    // Sort all logs by timestamp descending
    allLogs.sort((a, b) => new Date(b.timestamp).getTime() - new Date(a.timestamp).getTime());

    // Apply filters
    if (level) {
      allLogs = allLogs.filter(log => log.level === level);
    }
    if (action) {
      allLogs = allLogs.filter(log => log.action?.toLowerCase().includes(String(action).toLowerCase()));
    }
    if (user_type) {
      allLogs = allLogs.filter(log => log.user_type === user_type);
    }

    // Get total count before pagination
    const total = allLogs.length;

    // Apply pagination
    const paginatedLogs = allLogs.slice(offset, offset + Number(limit));

    // Get summary statistics
    const stats = {
      total,
      levels: {
        INFO: allLogs.filter(log => log.level === 'INFO').length,
        WARN: allLogs.filter(log => log.level === 'WARN').length,
        ERROR: allLogs.filter(log => log.level === 'ERROR').length,
      },
      sources: {
        admin_audit: allLogs.filter(log => log.source === 'admin_audit').length,
        staff_audit: allLogs.filter(log => log.source === 'staff_audit').length,
        client_audit: allLogs.filter(log => log.source === 'client_audit').length,
        coach_audit: allLogs.filter(log => log.source === 'coach_audit').length,
        session_audit: allLogs.filter(log => log.source === 'session_audit').length,
        coach_application_audit: allLogs.filter(log => log.source === 'coach_application_audit').length,
      },
      user_types: {
        admin: allLogs.filter(log => log.user_type === 'admin').length,
        staff: allLogs.filter(log => log.user_type === 'staff').length,
        coach: allLogs.filter(log => log.user_type === 'coach').length,
        client: allLogs.filter(log => log.user_type === 'client').length,
      }
    };

    res.json({
      success: true,
      logs: paginatedLogs,
      pagination: {
        page: Number(page),
        limit: Number(limit),
        total,
        totalPages: Math.ceil(total / Number(limit))
      },
      stats,
      filters: { level, action, user_type }
    });

  } catch (error) {
    console.error('System logs fetch error:', error);
    res.status(500).json({
      error: 'Failed to fetch system logs',
      success: false
    });
  }
});

// Mount content management routes
router.use('/content', contentRoutes);

// Mount financial oversight routes
router.use('/financial', financialRoutes);

// Mount staff management routes
router.use('/staff', staffRoutes);

// Direct staff permissions routes (to avoid conflict with staff management routes)
router.get('/staff-permissions', authorize('admin', 'staff'), getStaffPermissions);
router.put('/staff-permissions', authorize('admin'), updateStaffPermissions);
console.log('Staff permissions routes registered');

// Payment refund endpoint - Admin only
router.post('/payments/:paymentId/refund', authorize('admin'), async (req, res) => {
  try {
    const { paymentId } = req.params;
    const { amount_cents, reason, description } = req.body;

    // Import SquarePaymentService
    const { SquarePaymentService } = await import('../services/squarePaymentService');
    const squarePaymentService = new SquarePaymentService();

    // Get admin user info from the authenticated request
    const adminUser = (req as any).user;

    // Create refund request
    const refundRequest = {
      payment_id: paymentId,
      amount_cents: amount_cents, // Optional - if not provided, refunds full amount
      reason: reason || 'admin_initiated',
      description: description || 'Admin initiated refund'
    };

    // Process the refund
    const refundResponse = await squarePaymentService.createRefund(adminUser.id, refundRequest);

    // Log the admin action
    const auditReq = req as AuditRequest;
    await auditLogger.logAction(auditReq, {
      action: 'PAYMENT_REFUND',
      resource_type: 'payment',
      resource_id: paymentId,
      details: `Processed refund of $${(amount_cents || 0) / 100} for payment ${paymentId}. Reason: ${reason}`,
      metadata: {
        refund_id: refundResponse.refund_id,
        square_refund_id: refundResponse.square_refund_id,
        amount_cents: refundResponse.amount_cents,
        reason: reason,
        description: description
      }
    });

    res.json({
      success: true,
      data: refundResponse,
      message: 'Refund processed successfully'
    });

  } catch (error: any) {
    console.error('Admin refund error:', error);

    // Extract detailed error message
    let errorMessage = (error as Error).message || 'Failed to process refund';

    // Log full error details for debugging
    if (error.result?.errors) {
      console.error('Square API Errors:', JSON.stringify(error.result.errors, null, 2));
    }

    // Log the failed action
    const auditReq = req as AuditRequest;
    await auditLogger.logAction(auditReq, {
      action: 'PAYMENT_REFUND_FAILED',
      resource_type: 'payment',
      resource_id: req.params.paymentId,
      details: `Failed to process refund: ${errorMessage}`,
      metadata: {
        error: errorMessage,
        request_body: req.body,
        square_errors: error.result?.errors || error.errors
      }
    });

    res.status(500).json({
      error: errorMessage,
      success: false,
      details: error.result?.errors || error.errors
    });
  }
});

// Get payment details for refund - Admin only
router.get('/payments/:paymentId', authorize('admin'), async (req, res) => {
  try {
    const { paymentId } = req.params;

    // Get payment details
    const { data: payment, error } = await supabase
      .from('payments')
      .select(`
        *,
        client:client_id(first_name, last_name, email),
        coach:coach_id(first_name, last_name, email)
      `)
      .eq('id', paymentId)
      .single();

    if (error) {
      throw new Error(`Payment not found: ${error.message}`);
    }

    // Get existing refunds
    const { data: refunds, error: refundsError } = await supabase
      .from('refunds')
      .select('*')
      .eq('payment_id', paymentId)
      .order('created_at', { ascending: false });

    if (refundsError) {
      console.error('Error fetching refunds:', refundsError);
    }

    res.json({
      success: true,
      data: {
        payment,
        refunds: refunds || []
      }
    });

  } catch (error) {
    console.error('Payment fetch error:', error);
    res.status(500).json({
      error: (error as Error).message || 'Failed to fetch payment details',
      success: false
    });
  }
});

export default router;<|MERGE_RESOLUTION|>--- conflicted
+++ resolved
@@ -434,9 +434,6 @@
     const getUsersFromTable = async (tableName: string, userRole: string) => {
       try {
         // Build select query with all necessary fields based on table
-<<<<<<< HEAD
-        let selectFields = 'id, first_name, last_name, email, phone, created_at, last_login, status, profile_photo, is_active, deactivated_at';
-=======
         // Staff table doesn't have is_active and deactivated_at fields
         let selectFields = 'id, first_name, last_name, email, phone, created_at, last_login, status, profile_photo';
 
@@ -444,7 +441,6 @@
         if (tableName !== 'staff') {
           selectFields += ', is_active, deactivated_at';
         }
->>>>>>> 0376b927
 
         if (tableName === 'clients') {
           selectFields += ', dob, gender_identity, ethnic_identity, religious_background, bio';
@@ -2843,15 +2839,6 @@
     });
 
     // Calculate growth percentages
-<<<<<<< HEAD
-    // Return null when there's no previous data to compare against
-    const userGrowth = prevPeriodClients.length > 0
-      ? parseFloat(((currentPeriodClients.length - prevPeriodClients.length) / prevPeriodClients.length * 100).toFixed(1))
-      : null;
-    const coachGrowth = prevPeriodCoaches.length > 0
-      ? parseFloat(((currentPeriodCoaches.length - prevPeriodCoaches.length) / prevPeriodCoaches.length * 100).toFixed(1))
-      : null;
-=======
     // Only show growth when there's previous data to compare against
     const userGrowth = prevPeriodClients.length > 0
       ? parseFloat(((currentPeriodClients.length - prevPeriodClients.length) / prevPeriodClients.length * 100).toFixed(1))
@@ -2861,7 +2848,6 @@
       ? parseFloat(((currentPeriodCoaches.length - prevPeriodCoaches.length) / prevPeriodCoaches.length * 100).toFixed(1))
       : null;
 
->>>>>>> 0376b927
     const sessionGrowth = prevPeriodAppointments.length > 0
       ? parseFloat(((currentPeriodAppointments.length - prevPeriodAppointments.length) / prevPeriodAppointments.length * 100).toFixed(1))
       : null;
@@ -2878,11 +2864,7 @@
     
     const revenueGrowth = prevRevenue > 0
       ? parseFloat(((currentRevenue - prevRevenue) / prevRevenue * 100).toFixed(1))
-<<<<<<< HEAD
-      : null;
-=======
       : null; // No previous revenue = no meaningful comparison
->>>>>>> 0376b927
 
     // Calculate coach metrics - include both 'approved' and 'active' coaches
     const activeCoaches = coaches.filter(c => c.status === 'approved' || c.status === 'active');
