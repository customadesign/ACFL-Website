--- conflicted
+++ resolved
@@ -20,11 +20,7 @@
   themeColor: '#25A7B8',
 }
 
-<<<<<<< HEAD
-export default function RootLayout({
-=======
 export default async function RootLayout({
->>>>>>> 0376b927
   children,
   params,
 }: {
